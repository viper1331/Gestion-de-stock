# -*- coding: utf-8 -*-
from __future__ import annotations

# Copyright (c) 2025 Sebastien Cangemi
# Tous droits réservés.
# Gestion Stock Pro - Interface graphique professionnelle
# (version avec base utilisateur séparée/protégée et mémorisation des largeurs de colonnes)
#
# Pour générer un exécutable Windows :
#   pip install -r requirements.txt
#   pyinstaller --onefile --windowed --name GestionStockPro gestion_stock.py

import csv
import sqlite3
import threading
import time
import os
import sys
import shutil
import zipfile
import hashlib
import json
import logging
from typing import Any, Callable, Dict, Optional
import importlib.util
import webbrowser
from datetime import datetime, timedelta
import traceback
import configparser

# ----------------------------
# Lecture de la configuration
# ----------------------------
CONFIG_FILE = 'config.ini'
CONFIG_DIRECTORY = os.path.dirname(os.path.abspath(CONFIG_FILE)) or os.getcwd()
LOG_FILE = os.path.join(CONFIG_DIRECTORY, "gestion_stock_log.txt")
config = configparser.ConfigParser()
config.optionxform = str  # Préserve la casse des clés (ex: noms de colonnes)
DEFAULT_INVENTORY_COLUMNS = (
    'ID',
    'Nom',
    'Code-Barres',
    'Catégorie',
    'Fournisseur',
    'Taille',
    'Note',
    'Quantité',
    'Dernière MAJ',
)


def _normalize_inventory_columns_section(section: configparser.SectionProxy) -> None:
    """Assure la présence d'une configuration cohérente pour les colonnes d'inventaire."""

    order_raw = section.get('order', '')
    order = [col.strip() for col in order_raw.split(',') if col.strip()]
    order = [col for col in order if col in DEFAULT_INVENTORY_COLUMNS]
    for col in DEFAULT_INVENTORY_COLUMNS:
        if col not in order:
            order.append(col)
    section['order'] = ','.join(order)

    hidden_raw = section.get('hidden', '')
    hidden = [col.strip() for col in hidden_raw.split(',') if col.strip()]
    hidden = [col for col in hidden if col in DEFAULT_INVENTORY_COLUMNS]
    section['hidden'] = ','.join(hidden)


def export_rows_to_csv(file_path: str, headers: tuple[str, ...], rows: list[tuple]) -> None:
    """Écrit un fichier CSV en utilisant un séparateur point-virgule."""
    with open(file_path, 'w', newline='', encoding='utf-8') as csv_file:
        writer = csv.writer(csv_file, delimiter=';')
        writer.writerow(headers)
        for row in rows:
            sanitized = ["" if value is None else value for value in row]
            writer.writerow(sanitized)


def parse_user_date(date_str: Optional[str]) -> Optional[str]:
    """Convertit une date JJ/MM/AAAA en ISO (AAAA-MM-JJ)."""
    if not date_str:
        return None
    cleaned = date_str.strip()
    if not cleaned:
        return None
    for fmt in ("%d/%m/%Y", "%Y-%m-%d"):
        try:
            return datetime.strptime(cleaned, fmt).date().isoformat()
        except ValueError:
            continue
    raise ValueError("Format de date invalide. Utilisez JJ/MM/AAAA.")


def format_display_date(date_str: Optional[str]) -> str:
    """Affiche une date stockée en ISO au format JJ/MM/AAAA."""
    if not date_str:
        return ''
    cleaned = str(date_str).strip()
    if not cleaned:
        return ''
    for fmt in ("%Y-%m-%d",):
        try:
            return datetime.strptime(cleaned, fmt).strftime("%d/%m/%Y")
        except ValueError:
            continue
    try:
        return datetime.fromisoformat(cleaned).strftime("%d/%m/%Y")
    except ValueError:
        pass
    try:
        return datetime.strptime(cleaned, "%d/%m/%Y").strftime("%d/%m/%Y")
    except ValueError:
        return cleaned


def format_display_datetime(value: Optional[str]) -> str:
    """Affiche une date/heure ISO en JJ/MM/AAAA HH:MM."""
    if not value:
        return ''
    try:
        return datetime.fromisoformat(value).strftime("%d/%m/%Y %H:%M")
    except ValueError:
        return value


default_config = {
    'db_path': 'stock.db',
    'user_db_path': 'users.db',
    'barcode_dir': 'barcodes',
    'camera_index': '0',
    'microphone_index': '',
    'enable_voice': 'true',
    'enable_tts': 'true',
    'tts_type': 'auto',
    'enable_barcode_generation': 'true',
    'low_stock_threshold': '5',
    'last_user': '',
    'enable_pharmacy_module': 'true',
    'enable_clothing_module': 'true',
    'show_inventory_tab': 'true',
}
if not os.path.exists(CONFIG_FILE):
    config['Settings'] = default_config
    config['ColumnWidths'] = {}
    config['InventoryColumns'] = {
        'order': ','.join(DEFAULT_INVENTORY_COLUMNS),
        'hidden': '',
    }
    with open(CONFIG_FILE, 'w', encoding='utf-8') as f:
        config.write(f)
else:
    config.read(CONFIG_FILE)
    if 'Settings' not in config:
        config['Settings'] = default_config
    else:
        if 'microphone_index' not in config['Settings']:
            config['Settings']['microphone_index'] = config['Settings'].get('camera_index', default_config['camera_index'])
        for key, val in default_config.items():
            if key not in config['Settings']:
                config['Settings'][key] = val
    if 'ColumnWidths' not in config:
        config['ColumnWidths'] = {}
    if 'InventoryColumns' not in config:
        config['InventoryColumns'] = {
            'order': ','.join(DEFAULT_INVENTORY_COLUMNS),
            'hidden': '',
        }
    else:
        _normalize_inventory_columns_section(config['InventoryColumns'])
    with open(CONFIG_FILE, 'w', encoding='utf-8') as f:
        config.write(f)

# Extraction des paramètres
DB_PATH = config['Settings'].get('db_path', default_config['db_path'])
USER_DB_PATH = config['Settings'].get('user_db_path', default_config['user_db_path'])
BARCODE_DIR = config['Settings'].get('barcode_dir', default_config['barcode_dir'])
try:
    CAMERA_INDEX = int(config['Settings'].get('camera_index', default_config['camera_index']))
except ValueError:
    CAMERA_INDEX = 0
microphone_value = config['Settings'].get('microphone_index', '').strip()
try:
    MICROPHONE_INDEX = int(microphone_value) if microphone_value else None
except ValueError:
    MICROPHONE_INDEX = None
ENABLE_VOICE = config['Settings'].getboolean('enable_voice', fallback=True)
ENABLE_TTS = config['Settings'].getboolean('enable_tts', fallback=True)
TTS_TYPE = config['Settings'].get('tts_type', default_config['tts_type']).strip().lower() or 'auto'
ENABLE_BARCODE_GENERATION = config['Settings'].getboolean('enable_barcode_generation', fallback=True)
DEFAULT_LOW_STOCK_THRESHOLD = config['Settings'].getint('low_stock_threshold', fallback=5)
LAST_USER = config['Settings'].get('last_user', '')
ENABLE_PHARMACY_MODULE = config['Settings'].getboolean('enable_pharmacy_module', fallback=True)
ENABLE_CLOTHING_MODULE = config['Settings'].getboolean('enable_clothing_module', fallback=True)

AVAILABLE_MODULES: tuple[str, ...] = ("inventory", "pharmacy", "clothing")
MODULE_LABELS: dict[str, str] = {
    "inventory": "Inventaire",
    "pharmacy": "Pharmacie",
    "clothing": "Habillement",
}

KNOWN_TTS_DRIVERS = ("sapi5", "nsss", "espeak")
DEFAULT_TTS_TYPE_LABELS = {
    'auto': "Automatique (détection par défaut)",
    'sapi5': "Windows - SAPI5",
    'nsss': "macOS - NSSpeechSynthesizer",
    'espeak': "Linux - eSpeak",
}
ACTIVE_TTS_DRIVER: Optional[str] = None

if ENABLE_BARCODE_GENERATION and not os.path.exists(BARCODE_DIR):
    os.makedirs(BARCODE_DIR)

# -----------------------------------
# Gestion des imports facultatifs
# -----------------------------------
if not logging.getLogger().hasHandlers():
    log_handlers = [logging.StreamHandler()]
    file_handler_added = False
    try:
        file_handler = logging.FileHandler(LOG_FILE, encoding="utf-8")
    except OSError:
        file_handler = None
    else:
        log_handlers.append(file_handler)
        file_handler_added = True
    logging.basicConfig(
        level=logging.INFO,
        format="%(asctime)s - %(levelname)s - %(name)s - %(message)s",
        handlers=log_handlers,
    )
else:
    file_handler_added = any(
        isinstance(handler, logging.FileHandler)
        for handler in logging.getLogger().handlers
    )

logger = logging.getLogger(__name__)
audit_logger = logging.getLogger(f"{__name__}.audit")
if file_handler_added:
    logger.info("Journalisation des événements dans le fichier : %s", LOG_FILE)


class StartupEventListener:
    """Collecte les événements de démarrage pour faciliter le diagnostic."""

    def __init__(self, logger_instance: logging.Logger, *, enabled: bool = True) -> None:
        self._logger = logger_instance
        self._enabled = enabled
        self._events: list[str] = []
        self._lock = threading.Lock()
        self._listening = enabled

    def reset(self) -> None:
        """Réinitialise la collecte des événements."""
        if not self._enabled:
            return
        with self._lock:
            self._events.clear()
            self._listening = True

    def record(self, message: str, level: int = logging.INFO) -> None:
        """Ajoute un événement horodaté et le journalise."""
        if not self._enabled:
            return
        timestamp = datetime.now().strftime("%Y-%m-%d %H:%M:%S")
        entry = f"{timestamp} | {message}"
        with self._lock:
            if self._listening:
                self._events.append(entry)
        self._logger.log(level, "[Startup] %s", message)

    def stop(self) -> None:
        """Arrête l'écoute des événements supplémentaires."""
        if not self._enabled:
            return
        with self._lock:
            if not self._listening:
                return
            self._listening = False
        self._logger.debug("[Startup] Arrêt de l'écoute des événements de démarrage.")

    def flush_to_logger(self, level: int = logging.INFO) -> None:
        """Envoie la chronologie collectée vers le journal."""
        if not self._enabled:
            return
        with self._lock:
            events_snapshot = list(self._events)
        if not events_snapshot:
            return
        self._logger.log(level, "[Startup] Chronologie (%d événement(s)) :", len(events_snapshot))
        for entry in events_snapshot:
            self._logger.log(level, "[Startup] %s", entry)

    @property
    def listening(self) -> bool:
        if not self._enabled:
            return False
        with self._lock:
            return self._listening


startup_listener = StartupEventListener(logger)


def _check_directory_permissions(directory: str) -> tuple[bool, str]:
    """Retourne ``(ok, detail)`` en vérifiant l'accès en écriture au dossier."""

    target = directory or "."
    target = os.path.abspath(target)
    if not os.path.exists(target):
        return False, f"Dossier inexistant : {target}"
    if not os.path.isdir(target):
        return False, f"Chemin non valide (pas un dossier) : {target}"
    if not os.access(target, os.W_OK):
        return False, f"Dossier non inscriptible : {target}"
    return True, f"Dossier accessible : {target}"


def collect_environment_diagnostics() -> Dict[str, Dict[str, object]]:
    """Analyse l'environnement et indique la disponibilité des composants clés."""

    diagnostics: Dict[str, Dict[str, object]] = {}
    diagnostics["tkinter"] = {
        "ok": TK_AVAILABLE,
        "detail": "Tkinter importé" if TK_AVAILABLE else "Tkinter indisponible",
    }

    if sys.platform.startswith("linux"):
        display = os.environ.get("DISPLAY", "").strip()
        diagnostics["display"] = {
            "ok": bool(display),
            "detail": f"DISPLAY={display or '<non défini>'}",
        }
    else:
        diagnostics["display"] = {
            "ok": True,
            "detail": "Vérification non requise sur ce système",
        }

    diagnostics["barcode_camera"] = {
        "ok": CAMERA_AVAILABLE,
        "detail": (
            "OpenCV + pyzbar disponibles" if CAMERA_AVAILABLE else "Installer opencv-python et pyzbar"
        ),
    }

    diagnostics["barcode_generation"] = {
        "ok": BARCODE_GENERATOR_LIB,
        "detail": (
            "Bibliothèque python-barcode prête" if BARCODE_GENERATOR_LIB else "Installer python-barcode[images] et Pillow"
        ),
    }

    diagnostics["voice_recognition"] = {
        "ok": SR_LIB_AVAILABLE,
        "detail": "SpeechRecognition disponible" if SR_LIB_AVAILABLE else "Installer SpeechRecognition (+ PyAudio)",
    }

    if PYTTS3_LIB_AVAILABLE:
        available = ', '.join(AVAILABLE_TTS_TYPES)
        selected = ACTIVE_TTS_DRIVER or TTS_TYPE or 'auto'
        tts_detail = f"pyttsx3 disponible (sélection : {selected} | options : {available})"
    else:
        tts_detail = "Installer pyttsx3"
    diagnostics["text_to_speech"] = {
        "ok": PYTTS3_LIB_AVAILABLE,
        "detail": tts_detail,
    }

    db_directory = os.path.dirname(os.path.abspath(DB_PATH)) or "."
    db_ok, db_detail = _check_directory_permissions(db_directory)
    diagnostics["database_directory"] = {"ok": db_ok, "detail": db_detail}

    user_db_directory = os.path.dirname(os.path.abspath(USER_DB_PATH)) or "."
    user_db_ok, user_db_detail = _check_directory_permissions(user_db_directory)
    diagnostics["user_database_directory"] = {
        "ok": user_db_ok,
        "detail": user_db_detail,
    }

    barcode_dir = os.path.abspath(BARCODE_DIR)
    if os.path.exists(barcode_dir):
        barcode_ok, barcode_detail = _check_directory_permissions(barcode_dir)
    else:
        parent_dir = os.path.dirname(barcode_dir) or "."
        parent_ok, parent_detail = _check_directory_permissions(parent_dir)
        barcode_ok = parent_ok
        barcode_detail = parent_detail if parent_ok else parent_detail
        if parent_ok:
            barcode_detail = f"Le dossier sera créé à l'utilisation : {barcode_dir}"
    diagnostics["barcode_directory"] = {
        "ok": barcode_ok,
        "detail": barcode_detail,
    }

    return diagnostics


def format_environment_diagnostics(diagnostics: Dict[str, Dict[str, object]]) -> str:
    """Formate les diagnostics sous forme de texte lisible."""

    lines = []
    for key, info in diagnostics.items():
        status = "OK" if info.get("ok") else "KO"
        lines.append(f"- {key}: {status} – {info.get('detail', '')}")
    return "\n".join(lines)

try:
    import cv2
    CV2_AVAILABLE = True
except ImportError:
    CV2_AVAILABLE = False

try:
    from pyzbar import pyzbar
    BARCODE_AVAILABLE = True
except ImportError:
    BARCODE_AVAILABLE = False

try:
    import barcode
    from barcode.writer import ImageWriter
    BARCODE_GENERATOR_LIB = True
except ImportError:
    BARCODE_GENERATOR_LIB = False

try:
    import speech_recognition as sr
    SR_LIB_AVAILABLE = True
except ImportError:
    SR_LIB_AVAILABLE = False

try:
    import pyttsx3
    PYTTS3_LIB_AVAILABLE = True
except ImportError:
    PYTTS3_LIB_AVAILABLE = False

if PYTTS3_LIB_AVAILABLE:
    AVAILABLE_TTS_TYPES = ['auto']
    for driver_name in KNOWN_TTS_DRIVERS:
        if importlib.util.find_spec(f"pyttsx3.drivers.{driver_name}") is not None:
            AVAILABLE_TTS_TYPES.append(driver_name)
else:
    AVAILABLE_TTS_TYPES = ['auto']

try:
    import tkinter as tk
    from tkinter import ttk, filedialog, messagebox, simpledialog
    TK_AVAILABLE = True
except ImportError:
    TK_AVAILABLE = False

try:
    import matplotlib
    if 'TK_AVAILABLE' in globals() and TK_AVAILABLE:
        matplotlib.use('TkAgg')
    else:
        matplotlib.use('Agg')
    import matplotlib.pyplot as plt
    from matplotlib.backends.backend_pdf import PdfPages
    from matplotlib.figure import Figure
    try:
        from matplotlib.backends.backend_tkagg import FigureCanvasTkAgg
    except ImportError:
        FigureCanvasTkAgg = None
    MATPLOTLIB_AVAILABLE = True
except ImportError:
    MATPLOTLIB_AVAILABLE = False
    FigureCanvasTkAgg = None

CAMERA_AVAILABLE = CV2_AVAILABLE and BARCODE_AVAILABLE
voice_active = False
recognizer = None
microphone = None
db_lock = threading.Lock()


try:
    from .pharmacy_inventory import PharmacyInventoryManager, PharmacyBatch
except Exception:  # pragma: no cover - import errors reported during initialization
    PharmacyInventoryManager = None  # type: ignore[assignment]
    PharmacyBatch = None  # type: ignore[assignment]

try:
    from .clothing_inventory import ClothingInventoryManager, ClothingItem
except Exception:  # pragma: no cover - import errors reported during initialization
    ClothingInventoryManager = None  # type: ignore[assignment]
    ClothingItem = None  # type: ignore[assignment]


def log_stock_movement(cursor, item_id, quantity_change, movement_type, source, operator=None, note=None, timestamp=None):
    """Insère un mouvement de stock dans la table dédiée."""
    if quantity_change == 0:
        return
    if timestamp is None:
        timestamp = datetime.now().isoformat()
    cursor.execute(
        """
        INSERT INTO stock_movements (
            item_id, quantity_change, movement_type, source, operator, note, created_at
        ) VALUES (?, ?, ?, ?, ?, ?, ?)
        """,
        (item_id, quantity_change, movement_type, source, operator, note, timestamp)
    )


if PharmacyInventoryManager is not None:
    pharmacy_inventory_manager = PharmacyInventoryManager(
        db_path_getter=lambda: DB_PATH,
        lock=db_lock,
        log_stock_movement=log_stock_movement,
        parse_user_date=parse_user_date,
    )
else:  # pragma: no cover - résidu si l'import échoue
    pharmacy_inventory_manager = None


if ClothingInventoryManager is not None:
    clothing_inventory_manager = ClothingInventoryManager(
        db_path_getter=lambda: DB_PATH,
        lock=db_lock,
    )
else:  # pragma: no cover - résidu si l'import échoue
    clothing_inventory_manager = None



def ensure_pharmacy_inventory_schema(db_path: Optional[str] = None) -> None:
    """Garantit la présence des structures dédiées à la pharmacie."""
    if pharmacy_inventory_manager is None:
        raise RuntimeError("Le module pharmacy_inventory n'est pas disponible.")
    pharmacy_inventory_manager.ensure_schema(db_path=db_path)


def register_pharmacy_batch(*, name: str, lot_number: str, quantity: int, expiration_date: Optional[str] = None, barcode: Optional[str] = None, category: Optional[str] = None, dosage: Optional[str] = None, form: Optional[str] = None, storage_condition: Optional[str] = None, prescription_required: bool = False, note: Optional[str] = None, operator: Optional[str] = None, source: str = 'pharmacy_module', db_path: Optional[str] = None) -> dict:
    """Enregistre ou met à jour un lot pharmaceutique."""
    if pharmacy_inventory_manager is None:
        raise RuntimeError("Le module pharmacy_inventory n'est pas disponible.")
    return pharmacy_inventory_manager.register_batch(
        name=name,
        lot_number=lot_number,
        quantity=quantity,
        expiration_date=expiration_date,
        barcode=barcode,
        category=category,
        dosage=dosage,
        form=form,
        storage_condition=storage_condition,
        prescription_required=prescription_required,
        note=note,
        operator=operator,
        source=source,
        db_path=db_path,
    )


def adjust_pharmacy_batch_quantity(batch_id: int, delta: int, *, operator: Optional[str] = None, source: str = 'pharmacy_module', note: Optional[str] = None, db_path: Optional[str] = None) -> Optional[dict]:
    """Modifie la quantité d'un lot pharmaceutique et synchronise l'article."""
    if pharmacy_inventory_manager is None:
        raise RuntimeError("Le module pharmacy_inventory n'est pas disponible.")
    return pharmacy_inventory_manager.adjust_batch_quantity(
        batch_id,
        delta,
        operator=operator,
        source=source,
        note=note,
        db_path=db_path,
    )


def list_expiring_pharmacy_batches(*, within_days: int = 30, include_empty: bool = False, db_path: Optional[str] = None):
    """Retourne les lots pharmaceutiques approchant de la péremption."""
    if pharmacy_inventory_manager is None:
        raise RuntimeError("Le module pharmacy_inventory n'est pas disponible.")
    return pharmacy_inventory_manager.list_expiring_batches(
        within_days=within_days,
        include_empty=include_empty,
        db_path=db_path,
    )


def summarize_pharmacy_stock(*, db_path: Optional[str] = None) -> dict:
    """Fournit un résumé agrégé du stock pharmaceutique."""
    if pharmacy_inventory_manager is None:
        raise RuntimeError("Le module pharmacy_inventory n'est pas disponible.")
    return pharmacy_inventory_manager.summarize_stock(db_path=db_path)


def list_pharmacy_batches(
    *,
    search: Optional[str] = None,
    include_zero: bool = True,
    db_path: Optional[str] = None,
):
    """Retourne les lots pharmaceutiques pour l'interface graphique."""

    if pharmacy_inventory_manager is None:
        raise RuntimeError("Le module pharmacy_inventory n'est pas disponible.")
    return pharmacy_inventory_manager.list_batches(
        search=search,
        include_zero=include_zero,
        db_path=db_path,
    )


def ensure_clothing_inventory_schema(
    *, db_path: Optional[str] = None, cursor: Optional[sqlite3.Cursor] = None
) -> None:
    """Garantit la présence des structures dédiées à l'habillement."""

    if clothing_inventory_manager is None:
        raise RuntimeError("Le module clothing_inventory n'est pas disponible.")
    clothing_inventory_manager.ensure_schema(db_path=db_path, cursor=cursor)


def register_clothing_item(
    *,
    name: str,
    size: Optional[str] = None,
    category: Optional[str] = None,
    quantity: int = 0,
    location: Optional[str] = None,
    note: Optional[str] = None,
    operator: Optional[str] = None,
    db_path: Optional[str] = None,
) -> ClothingItem:
    """Crée ou met à jour un article d'habillement."""

    if clothing_inventory_manager is None:
        raise RuntimeError("Le module clothing_inventory n'est pas disponible.")
    return clothing_inventory_manager.register_item(
        name=name,
        size=size,
        category=category,
        quantity=quantity,
        location=location,
        note=note,
        operator=operator,
        db_path=db_path,
    )


def adjust_clothing_item_quantity(
    clothing_id: int,
    delta: int,
    *,
    operator: Optional[str] = None,
    note: Optional[str] = None,
    db_path: Optional[str] = None,
) -> Optional[ClothingItem]:
    """Ajuste la quantité d'un article d'habillement."""

    if clothing_inventory_manager is None:
        raise RuntimeError("Le module clothing_inventory n'est pas disponible.")
    return clothing_inventory_manager.adjust_quantity(
        clothing_id,
        delta,
        operator=operator,
        note=note,
        db_path=db_path,
    )


def list_clothing_items(
    *,
    search: str = "",
    include_zero: bool = True,
    db_path: Optional[str] = None,
) -> list[ClothingItem]:
    """Retourne les articles d'habillement pour l'interface graphique."""

    if clothing_inventory_manager is None:
        raise RuntimeError("Le module clothing_inventory n'est pas disponible.")
    return clothing_inventory_manager.list_items(
        search=search,
        include_zero=include_zero,
        db_path=db_path,
    )


def summarize_clothing_stock(*, db_path: Optional[str] = None) -> dict:
    """Fournit un résumé agrégé du stock d'habillement."""

    if clothing_inventory_manager is None:
        raise RuntimeError("Le module clothing_inventory n'est pas disponible.")
    return clothing_inventory_manager.summarize_stock(db_path=db_path)

def adjust_item_quantity(item_id, delta, operator='system', source='manual', note=None):
    """Modifie la quantité d'un article et journalise le mouvement."""
    conn = None
    try:
        with db_lock:
            conn = sqlite3.connect(DB_PATH, timeout=30)
            cursor = conn.cursor()
            cursor.execute("SELECT quantity FROM items WHERE id = ?", (item_id,))
            result = cursor.fetchone()
            if not result:
                return None
            old_qty = result[0] or 0
            if delta == 0:
                return old_qty, 0, old_qty
            new_qty = old_qty + delta
            if new_qty < 0:
                new_qty = 0
            timestamp = datetime.now().isoformat()
            cursor.execute(
                "UPDATE items SET quantity = ?, last_updated = ? WHERE id = ?",
                (new_qty, timestamp, item_id)
            )
            change = new_qty - old_qty
            if change != 0:
                movement_type = 'IN' if change > 0 else 'OUT'
                log_stock_movement(
                    cursor,
                    item_id,
                    change,
                    movement_type,
                    source,
                    operator,
                    note,
                    timestamp,
                )
            conn.commit()
            return new_qty, change, old_qty
    except sqlite3.Error as e:
        print(f"[DB Error] adjust_item_quantity: {e}")
        return None
    finally:
        if conn:
            conn.close()

# ------------------------
# INITIATION / MIGRATION BASE UTILISATEURS
# ------------------------


def default_module_permissions_for_role(role: Optional[str]) -> dict[str, bool]:
    """Retourne les permissions modules par défaut pour un rôle donné."""

    base_permissions = {
        "inventory": True,
        "pharmacy": config['Settings'].getboolean(
            'enable_pharmacy_module',
            fallback=ENABLE_PHARMACY_MODULE,
        ),
        "clothing": config['Settings'].getboolean(
            'enable_clothing_module',
            fallback=ENABLE_CLOTHING_MODULE,
        ),
    }
    if role == 'admin':
        return {module: True for module in AVAILABLE_MODULES}
    return {
        module: bool(base_permissions.get(module, False))
        for module in AVAILABLE_MODULES
    }


def init_user_db(user_db_path=USER_DB_PATH):
    """
    Initialise la base de données des utilisateurs, distincte de la base de stock.
    Crée la table users et ajoute la colonne role si manquante.
    """
    startup_listener.record(
        f"Initialisation de la base utilisateurs : {os.path.abspath(user_db_path)}",
        level=logging.DEBUG,
    )
    conn = None
    try:
        conn = sqlite3.connect(user_db_path, timeout=30)
        cursor = conn.cursor()
        cursor.execute('''
            CREATE TABLE IF NOT EXISTS users (
                id INTEGER PRIMARY KEY AUTOINCREMENT,
                username TEXT UNIQUE NOT NULL,
                password_hash TEXT NOT NULL
            )
        ''')
        conn.commit()

        # Vérifier si la colonne 'role' existe
        cursor.execute("PRAGMA table_info(users)")
        columns = [info[1] for info in cursor.fetchall()]
        if 'role' not in columns:
            cursor.execute("ALTER TABLE users ADD COLUMN role TEXT NOT NULL DEFAULT 'user'")
            # Si des utilisateurs existaient, leur attribuer le rôle 'admin'
            cursor.execute("UPDATE users SET role = 'admin'")
            conn.commit()

        # Normaliser les rôles existants
        cursor.execute("PRAGMA table_info(users)")
        columns = [info[1] for info in cursor.fetchall()]
        if 'role' in columns:
            cursor.execute("UPDATE users SET role = 'user' WHERE role NOT IN ('admin','user')")
            conn.commit()

        cursor.execute('''
            CREATE TABLE IF NOT EXISTS user_modules (
                user_id INTEGER NOT NULL,
                module TEXT NOT NULL,
                allowed INTEGER NOT NULL DEFAULT 1,
                PRIMARY KEY (user_id, module),
                FOREIGN KEY(user_id) REFERENCES users(id) ON DELETE CASCADE
            )
        ''')
        conn.commit()

        cursor.execute("SELECT id, role FROM users")
        existing_users = cursor.fetchall()
        for user_id, role in existing_users:
            defaults = default_module_permissions_for_role(role)
            for module, allowed in defaults.items():
                cursor.execute(
                    """
                    INSERT OR IGNORE INTO user_modules (user_id, module, allowed)
                    VALUES (?, ?, ?)
                    """,
                    (user_id, module, 1 if allowed else 0),
                )
        conn.commit()

        conn.commit()
        startup_listener.record("Base utilisateurs prête.", level=logging.DEBUG)
    except sqlite3.Error as e:
        startup_listener.record(
            f"Échec lors de l'initialisation de la base utilisateurs : {e}",
            level=logging.ERROR,
        )
        print(f"[DB Error] init_user_db: {e}")
    finally:
        if conn:
            conn.close()

# ------------------------
# INITIATION / MIGRATION BASE STOCK
# ------------------------
def init_stock_db(db_path=DB_PATH):
    """
    Initialise la base de données du stock.
    Crée tables categories et items (avec colonne size).
    Crée un index sur items.name.
    """
    startup_listener.record(
        f"Initialisation de la base stock : {os.path.abspath(db_path)}",
        level=logging.DEBUG,
    )
    conn = None
    try:
        conn = sqlite3.connect(db_path, timeout=30)
        cursor = conn.cursor()

        # Table catégories
        cursor.execute('''
            CREATE TABLE IF NOT EXISTS categories (
                id INTEGER PRIMARY KEY AUTOINCREMENT,
                name TEXT UNIQUE NOT NULL,
                note TEXT
            )
        ''')
        cursor.execute("PRAGMA table_info(categories)")
        category_columns = [info[1] for info in cursor.fetchall()]
        if 'note' not in category_columns:
            cursor.execute("ALTER TABLE categories ADD COLUMN note TEXT")

        cursor.execute('''
            CREATE TABLE IF NOT EXISTS category_sizes (
                id INTEGER PRIMARY KEY AUTOINCREMENT,
                category_id INTEGER NOT NULL,
                size_label TEXT NOT NULL,
                UNIQUE(category_id, size_label),
                FOREIGN KEY(category_id) REFERENCES categories(id)
            )
        ''')

        # Table articles
        cursor.execute('''
            CREATE TABLE IF NOT EXISTS items (
                id INTEGER PRIMARY KEY AUTOINCREMENT,
                name TEXT NOT NULL,
                barcode TEXT UNIQUE,
                category_id INTEGER,
                size TEXT,
                quantity INTEGER NOT NULL DEFAULT 0,
                last_updated TEXT,
                unit_cost REAL DEFAULT 0,
                reorder_point INTEGER,
                preferred_supplier_id INTEGER,
                FOREIGN KEY(category_id) REFERENCES categories(id)
            )
        ''')

        # Index sur le nom (pour recherche rapide)
        cursor.execute('''
            CREATE INDEX IF NOT EXISTS idx_items_name ON items(name COLLATE NOCASE)
        ''')

        cursor.execute('''
            CREATE TABLE IF NOT EXISTS stock_movements (
                id INTEGER PRIMARY KEY AUTOINCREMENT,
                item_id INTEGER NOT NULL,
                quantity_change INTEGER NOT NULL,
                movement_type TEXT NOT NULL,
                source TEXT NOT NULL,
                operator TEXT,
                note TEXT,
                created_at TEXT NOT NULL,
                FOREIGN KEY(item_id) REFERENCES items(id)
            )
        ''')
        cursor.execute('''
            CREATE INDEX IF NOT EXISTS idx_movements_item ON stock_movements(item_id)
        ''')
        cursor.execute('''
            CREATE INDEX IF NOT EXISTS idx_movements_date ON stock_movements(created_at)
        ''')

        # Table fournisseurs
        cursor.execute('''
            CREATE TABLE IF NOT EXISTS suppliers (
                id INTEGER PRIMARY KEY AUTOINCREMENT,
                name TEXT UNIQUE NOT NULL,
                contact_name TEXT,
                email TEXT,
                phone TEXT,
                notes TEXT,
                created_at TEXT NOT NULL
            )
        ''')

        # Table bons de commande
        cursor.execute('''
            CREATE TABLE IF NOT EXISTS purchase_orders (
                id INTEGER PRIMARY KEY AUTOINCREMENT,
                supplier_id INTEGER,
                status TEXT NOT NULL DEFAULT 'PENDING',
                expected_date TEXT,
                created_at TEXT NOT NULL,
                created_by TEXT,
                received_at TEXT,
                note TEXT,
                FOREIGN KEY(supplier_id) REFERENCES suppliers(id)
            )
        ''')

        cursor.execute('''
            CREATE INDEX IF NOT EXISTS idx_purchase_orders_status ON purchase_orders(status)
        ''')

        # Lignes de bon de commande
        cursor.execute('''
            CREATE TABLE IF NOT EXISTS purchase_order_items (
                id INTEGER PRIMARY KEY AUTOINCREMENT,
                purchase_order_id INTEGER NOT NULL,
                item_id INTEGER NOT NULL,
                quantity_ordered INTEGER NOT NULL,
                quantity_received INTEGER NOT NULL DEFAULT 0,
                unit_cost REAL DEFAULT 0,
                FOREIGN KEY(purchase_order_id) REFERENCES purchase_orders(id),
                FOREIGN KEY(item_id) REFERENCES items(id)
            )
        ''')
        cursor.execute('''
            CREATE INDEX IF NOT EXISTS idx_purchase_order_items_po ON purchase_order_items(purchase_order_id)
        ''')

        # Demandes d'approbation
        cursor.execute('''
            CREATE TABLE IF NOT EXISTS approval_requests (
                id INTEGER PRIMARY KEY AUTOINCREMENT,
                item_id INTEGER,
                request_type TEXT NOT NULL,
                quantity INTEGER,
                note TEXT,
                requested_by TEXT NOT NULL,
                status TEXT NOT NULL DEFAULT 'pending',
                created_at TEXT NOT NULL,
                reviewed_by TEXT,
                reviewed_at TEXT,
                response_note TEXT,
                payload TEXT,
                FOREIGN KEY(item_id) REFERENCES items(id)
            )
        ''')
        cursor.execute('''
            CREATE INDEX IF NOT EXISTS idx_approval_status ON approval_requests(status)
        ''')

        # Collaborateurs
        cursor.execute('''
            CREATE TABLE IF NOT EXISTS collaborators (
                id INTEGER PRIMARY KEY AUTOINCREMENT,
                full_name TEXT NOT NULL,
                department TEXT,
                job_title TEXT,
                email TEXT,
                phone TEXT,
                hire_date TEXT,
                notes TEXT
            )
        ''')

        # Dotations collaborateurs
        cursor.execute('''
            CREATE TABLE IF NOT EXISTS collaborator_gear (
                id INTEGER PRIMARY KEY AUTOINCREMENT,
                collaborator_id INTEGER NOT NULL,
                item_id INTEGER NOT NULL,
                size TEXT,
                quantity INTEGER NOT NULL,
                issued_at TEXT NOT NULL,
                due_date TEXT,
                status TEXT NOT NULL DEFAULT 'issued',
                returned_at TEXT,
                notes TEXT,
                FOREIGN KEY(collaborator_id) REFERENCES collaborators(id),
                FOREIGN KEY(item_id) REFERENCES items(id)
            )
        ''')
        cursor.execute('''
            CREATE INDEX IF NOT EXISTS idx_collaborator_gear_status ON collaborator_gear(status)
        ''')

        # Historique des alertes de réapprovisionnement
        cursor.execute('''
            CREATE TABLE IF NOT EXISTS stock_alerts (
                id INTEGER PRIMARY KEY AUTOINCREMENT,
                item_id INTEGER NOT NULL,
                triggered_at TEXT NOT NULL,
                alert_level TEXT,
                channel TEXT,
                status TEXT NOT NULL DEFAULT 'pending',
                message TEXT,
                FOREIGN KEY(item_id) REFERENCES items(id)
            )
        ''')
        cursor.execute('''
            CREATE INDEX IF NOT EXISTS idx_stock_alerts_item ON stock_alerts(item_id)
        ''')

        # Ajouter colonnes si manquantes (migration)
        cursor.execute("PRAGMA table_info(items)")
        item_columns = [info[1] for info in cursor.fetchall()]
        if 'unit_cost' not in item_columns:
            cursor.execute("ALTER TABLE items ADD COLUMN unit_cost REAL DEFAULT 0")
        if 'reorder_point' not in item_columns:
            cursor.execute("ALTER TABLE items ADD COLUMN reorder_point INTEGER")
        if 'preferred_supplier_id' not in item_columns:
            cursor.execute("ALTER TABLE items ADD COLUMN preferred_supplier_id INTEGER")

        if pharmacy_inventory_manager is not None:
            pharmacy_inventory_manager.ensure_schema(cursor=cursor)
        if clothing_inventory_manager is not None:
            clothing_inventory_manager.ensure_schema(cursor=cursor)

        conn.commit()
        startup_listener.record("Base stock prête.", level=logging.DEBUG)
    except sqlite3.Error as e:
        startup_listener.record(
            f"Échec lors de l'initialisation de la base stock : {e}",
            level=logging.ERROR,
        )
        print(f"[DB Error] init_stock_db: {e}")
    finally:
        if conn:
            conn.close()

# ------------------------
# FONCTIONS UTILISATEURS (base séparée USER_DB_PATH)
# ------------------------
def hash_password(password: str) -> str:
    return hashlib.sha256(password.encode('utf-8')).hexdigest()

def create_user(username: str, password: str, role: str = 'user') -> bool:
    """
    Crée un nouvel utilisateur dans USER_DB_PATH. role ∈ {'admin','user'}.
    Retourne True si succès, False sinon.
    """
    if role not in {'admin', 'user'}:
        raise ValueError("Le rôle doit être 'admin' ou 'user'.")
    conn = None
    try:
        pwd_hash = hash_password(password)
        with db_lock:
            conn = sqlite3.connect(USER_DB_PATH, timeout=30)
            cursor = conn.cursor()
            cursor.execute(
                "INSERT INTO users (username, password_hash, role) VALUES (?, ?, ?)",
                (username, pwd_hash, role)
            )
            user_id = cursor.lastrowid
            defaults = default_module_permissions_for_role(role)
            for module, allowed in defaults.items():
                cursor.execute(
                    """
                    INSERT OR REPLACE INTO user_modules (user_id, module, allowed)
                    VALUES (?, ?, ?)
                    """,
                    (user_id, module, 1 if allowed else 0),
                )
            conn.commit()
        return True
    except sqlite3.IntegrityError:
        return False
    except sqlite3.Error as e:
        print(f"[DB Error] create_user: {e}")
        return False
    finally:
        if conn:
            conn.close()

def verify_user(username: str, password: str):
    """
    Vérifie les identifiants dans USER_DB_PATH. Retourne (True, role) si succès, sinon (False, None).
    """
    conn = None
    try:
        pwd_hash = hash_password(password)
        with db_lock:
            conn = sqlite3.connect(USER_DB_PATH, timeout=30)
            cursor = conn.cursor()
            cursor.execute("SELECT password_hash, role FROM users WHERE username = ?", (username,))
            row = cursor.fetchone()
        if row and row[0] == pwd_hash:
            audit_logger.info("Authentification réussie pour l'utilisateur '%s'.", username)
            return True, row[1]
        else:
            audit_logger.warning("Échec d'authentification pour l'utilisateur '%s'.", username)
            return False, None
    except sqlite3.Error as e:
        print(f"[DB Error] verify_user: {e}")
        return False, None
    finally:
        if conn:
            conn.close()

def users_exist() -> bool:
    """
    Indique s'il existe au moins un utilisateur dans USER_DB_PATH.
    """
    conn = None
    try:
        with db_lock:
            conn = sqlite3.connect(USER_DB_PATH, timeout=30)
            cursor = conn.cursor()
            cursor.execute("SELECT COUNT(*) FROM users")
            count = cursor.fetchone()[0]
        return count > 0
    except sqlite3.Error as e:
        print(f"[DB Error] users_exist: {e}")
        return False
    finally:
        if conn:
            conn.close()

def fetch_all_users():
    """
    Récupère tous les utilisateurs (id, username, role) depuis USER_DB_PATH.
    """
    conn = None
    try:
        with db_lock:
            conn = sqlite3.connect(USER_DB_PATH, timeout=30)
            cursor = conn.cursor()
            cursor.execute("SELECT id, username, role FROM users ORDER BY username")
            rows = cursor.fetchall()
        return rows
    except sqlite3.Error as e:
        print(f"[DB Error] fetch_all_users: {e}")
        return []
    finally:
        if conn:
            conn.close()


def count_admin_users(exclude_user_id: Optional[int] = None) -> int:
    """Retourne le nombre d'utilisateurs disposant du rôle administrateur."""

    conn = None
    try:
        with db_lock:
            conn = sqlite3.connect(USER_DB_PATH, timeout=30)
            cursor = conn.cursor()
            query = "SELECT COUNT(*) FROM users WHERE role = 'admin'"
            params: list[Any] = []
            if exclude_user_id is not None:
                query += " AND id != ?"
                params.append(exclude_user_id)
            cursor.execute(query, params)
            row = cursor.fetchone()
        return row[0] if row else 0
    except sqlite3.Error as e:
        print(f"[DB Error] count_admin_users: {e}")
        return 0
    finally:
        if conn:
            conn.close()


def get_user_module_permissions(user_id: Optional[int], *, role: Optional[str] = None) -> dict[str, bool]:
    """Obtient les permissions de modules pour un utilisateur donné."""

    if user_id is None:
        return default_module_permissions_for_role(role)
    conn = None
    try:
        with db_lock:
            conn = sqlite3.connect(USER_DB_PATH, timeout=30)
            cursor = conn.cursor()
            cursor.execute(
                "SELECT module, allowed FROM user_modules WHERE user_id = ?",
                (user_id,),
            )
            rows = cursor.fetchall()
        permissions = {
            module: bool(allowed)
            for module, allowed in rows
            if module in AVAILABLE_MODULES
        }
        if len(permissions) < len(AVAILABLE_MODULES):
            defaults = default_module_permissions_for_role(role)
            for module in AVAILABLE_MODULES:
                permissions.setdefault(module, bool(defaults.get(module, False)))
        return permissions
    except sqlite3.Error as e:
        print(f"[DB Error] get_user_module_permissions: {e}")
        return default_module_permissions_for_role(role)
    finally:
        if conn:
            conn.close()


def set_user_module_permissions(user_id: int, permissions: dict[str, bool]) -> bool:
    """Met à jour les permissions de modules pour un utilisateur donné."""

    conn = None
    try:
        filtered = {
            module: bool(permissions.get(module, False))
            for module in AVAILABLE_MODULES
        }
        with db_lock:
            conn = sqlite3.connect(USER_DB_PATH, timeout=30)
            cursor = conn.cursor()
            for module, allowed in filtered.items():
                cursor.execute(
                    """
                    INSERT OR REPLACE INTO user_modules (user_id, module, allowed)
                    VALUES (?, ?, ?)
                    """,
                    (user_id, module, 1 if allowed else 0),
                )
            conn.commit()
        return True
    except sqlite3.Error as e:
        print(f"[DB Error] set_user_module_permissions: {e}")
        return False
    finally:
        if conn:
            conn.close()


# ------------------------
# FONCTIONS FOURNISSEURS / APPROVISIONNEMENTS
# ------------------------

def fetch_suppliers(search: Optional[str] = None):
    conn = None
    try:
        params: list = []
        query = (
            "SELECT id, name, contact_name, email, phone, notes, created_at "
            "FROM suppliers"
        )
        if search:
            like = f"%{search.lower()}%"
            query += (
                " WHERE lower(COALESCE(name,'')) LIKE ?"
                " OR lower(COALESCE(contact_name,'')) LIKE ?"
                " OR lower(COALESCE(email,'')) LIKE ?"
                " OR lower(COALESCE(phone,'')) LIKE ?"
            )
            params.extend([like, like, like, like])
        query += " ORDER BY name"
        with db_lock:
            conn = sqlite3.connect(DB_PATH, timeout=30)
            cursor = conn.cursor()
            cursor.execute(query, params)
            return cursor.fetchall()
    except sqlite3.Error as e:
        print(f"[DB Error] fetch_suppliers: {e}")
        return []
    finally:
        if conn:
            conn.close()


def save_supplier(name, contact_name='', email='', phone='', notes='', supplier_id=None):
    if not name:
        raise ValueError("Le nom du fournisseur est requis")
    conn = None
    try:
        timestamp = datetime.now().isoformat()
        with db_lock:
            conn = sqlite3.connect(DB_PATH, timeout=30)
            cursor = conn.cursor()
            if supplier_id:
                cursor.execute(
                    """
                    UPDATE suppliers
                    SET name = ?, contact_name = ?, email = ?, phone = ?, notes = ?
                    WHERE id = ?
                    """,
                    (name, contact_name, email, phone, notes, supplier_id),
                )
            else:
                cursor.execute(
                    """
                    INSERT INTO suppliers (name, contact_name, email, phone, notes, created_at)
                    VALUES (?, ?, ?, ?, ?, ?)
                    """,
                    (name, contact_name, email, phone, notes, timestamp),
                )
            conn.commit()
            return supplier_id or cursor.lastrowid
    except sqlite3.Error as e:
        print(f"[DB Error] save_supplier: {e}")
        return None
    finally:
        if conn:
            conn.close()


def delete_supplier(supplier_id):
    conn = None
    try:
        with db_lock:
            conn = sqlite3.connect(DB_PATH, timeout=30)
            cursor = conn.cursor()
            cursor.execute("DELETE FROM suppliers WHERE id = ?", (supplier_id,))
            conn.commit()
        return True
    except sqlite3.Error as e:
        print(f"[DB Error] delete_supplier: {e}")
        return False
    finally:
        if conn:
            conn.close()


def fetch_items_lookup():
    conn = None
    try:
        with db_lock:
            conn = sqlite3.connect(DB_PATH, timeout=30)
            cursor = conn.cursor()
            cursor.execute(
                "SELECT items.id, items.name, COALESCE(items.unit_cost, 0), COALESCE(items.reorder_point, ?) "
                "FROM items ORDER BY items.name",
                (DEFAULT_LOW_STOCK_THRESHOLD,),
            )
            return cursor.fetchall()
    except sqlite3.Error as e:
        print(f"[DB Error] fetch_items_lookup: {e}")
        return []
    finally:
        if conn:
            conn.close()


def get_item_name(item_id):
    conn = None
    try:
        with db_lock:
            conn = sqlite3.connect(DB_PATH, timeout=30)
            cursor = conn.cursor()
            cursor.execute("SELECT name FROM items WHERE id = ?", (item_id,))
            row = cursor.fetchone()
            if row:
                return row[0]
    except sqlite3.Error as e:
        print(f"[DB Error] get_item_name: {e}")
    finally:
        if conn:
            conn.close()
    return None


def create_purchase_order(supplier_id, expected_date, note, created_by, lines, status='PENDING'):
    if not lines:
        raise ValueError("Le bon de commande doit contenir au moins une ligne")
    conn = None
    try:
        timestamp = datetime.now().isoformat()
        normalized_expected = None
        if expected_date:
            try:
                normalized_expected = parse_user_date(expected_date)
            except ValueError:
                normalized_expected = expected_date.strip()
        with db_lock:
            conn = sqlite3.connect(DB_PATH, timeout=30)
            cursor = conn.cursor()
            cursor.execute(
                """
                INSERT INTO purchase_orders (supplier_id, status, expected_date, created_at, created_by, note)
                VALUES (?, ?, ?, ?, ?, ?)
                """,
                (supplier_id, status, normalized_expected, timestamp, created_by, note),
            )
            po_id = cursor.lastrowid
            for line in lines:
                cursor.execute(
                    """
                    INSERT INTO purchase_order_items (
                        purchase_order_id, item_id, quantity_ordered, quantity_received, unit_cost
                    ) VALUES (?, ?, ?, ?, ?)
                    """,
                    (
                        po_id,
                        line['item_id'],
                        line.get('quantity_ordered', 0),
                        line.get('quantity_received', 0),
                        line.get('unit_cost', 0),
                    ),
                )
            conn.commit()
            return po_id
    except sqlite3.Error as e:
        print(f"[DB Error] create_purchase_order: {e}")
        return None
    finally:
        if conn:
            conn.close()


def fetch_purchase_orders(status=None, search: Optional[str] = None):
    conn = None
    try:
        query = (
            "SELECT purchase_orders.id, purchase_orders.created_at, purchase_orders.status, purchase_orders.expected_date, "
            "purchase_orders.received_at, suppliers.name, purchase_orders.note, purchase_orders.created_by "
            "FROM purchase_orders LEFT JOIN suppliers ON suppliers.id = purchase_orders.supplier_id"
        )
        params: list = []
        clauses: list[str] = []
        if status:
            if isinstance(status, (list, tuple, set)):
                placeholders = ','.join('?' for _ in status)
                clauses.append(f"purchase_orders.status IN ({placeholders})")
                params.extend(status)
            elif status == 'active':
                clauses.append("purchase_orders.status IN ('PENDING', 'PARTIAL', 'SUGGESTED')")
            elif status == 'closed':
                clauses.append("purchase_orders.status IN ('RECEIVED', 'CANCELLED')")
            else:
                clauses.append("purchase_orders.status = ?")
                params.append(status)
        if search:
            like = f"%{search.lower()}%"
            clauses.append(
                "(" 
                "lower(COALESCE(suppliers.name,'')) LIKE ? OR "
                "lower(COALESCE(purchase_orders.note,'')) LIKE ? OR "
                "lower(COALESCE(purchase_orders.created_by,'')) LIKE ? OR "
                "CAST(purchase_orders.id AS TEXT) LIKE ?"
                ")"
            )
            params.extend([like, like, like, f"%{search}%"])
        if clauses:
            query += " WHERE " + " AND ".join(clauses)
        query += " ORDER BY purchase_orders.created_at DESC"
        with db_lock:
            conn = sqlite3.connect(DB_PATH, timeout=30)
            cursor = conn.cursor()
            cursor.execute(query, params)
            return cursor.fetchall()
    except sqlite3.Error as e:
        print(f"[DB Error] fetch_purchase_orders: {e}")
        return []
    finally:
        if conn:
            conn.close()


def fetch_purchase_order_items(purchase_order_id):
    conn = None
    try:
        with db_lock:
            conn = sqlite3.connect(DB_PATH, timeout=30)
            cursor = conn.cursor()
            cursor.execute(
                """
                SELECT purchase_order_items.id, items.name, purchase_order_items.quantity_ordered,
                       purchase_order_items.quantity_received, purchase_order_items.unit_cost, items.id
                FROM purchase_order_items
                JOIN items ON items.id = purchase_order_items.item_id
                WHERE purchase_order_items.purchase_order_id = ?
                ORDER BY items.name
                """,
                (purchase_order_id,),
            )
            return cursor.fetchall()
    except sqlite3.Error as e:
        print(f"[DB Error] fetch_purchase_order_items: {e}")
        return []
    finally:
        if conn:
            conn.close()


def update_purchase_order_status(purchase_order_id, status, reviewer, receipt_lines=None, note=None):
    conn = None
    try:
        now = datetime.now()
        timestamp_iso = now.isoformat()
        display_timestamp = now.strftime('%d/%m/%Y %H:%M')
        operator = reviewer or 'système'
        trimmed_note = (note or '').strip()
        status_label = status.upper()
        log_entry = f"[{display_timestamp}] {operator} - Statut {status_label}"
        if trimmed_note:
            log_entry += f" | {trimmed_note}"
        with db_lock:
            conn = sqlite3.connect(DB_PATH, timeout=30)
            cursor = conn.cursor()
            cursor.execute(
                "SELECT note, received_at FROM purchase_orders WHERE id = ?",
                (purchase_order_id,),
            )
            row = cursor.fetchone()
            existing_note = row[0] if row and row[0] else ''
            current_received_at = row[1] if row else None
            combined_note = f"{existing_note}\n{log_entry}" if existing_note else log_entry
            new_received_at = current_received_at
            if status in ('RECEIVED', 'PARTIAL'):
                new_received_at = timestamp_iso
            cursor.execute(
                "UPDATE purchase_orders SET status = ?, received_at = ?, note = ? WHERE id = ?",
                (status, new_received_at, combined_note, purchase_order_id),
            )
            if status in ('RECEIVED', 'PARTIAL') and receipt_lines:
                for item_id, received_qty in receipt_lines.items():
                    cursor.execute(
                        """
                        UPDATE purchase_order_items
                        SET quantity_received = COALESCE(quantity_received, 0) + ?
                        WHERE purchase_order_id = ? AND item_id = ?
                        """,
                        (received_qty, purchase_order_id, item_id),
                    )
                    cursor.execute("SELECT quantity FROM items WHERE id = ?", (item_id,))
                    row = cursor.fetchone()
                    current_qty = row[0] if row else 0
                    new_qty = (current_qty or 0) + received_qty
                    cursor.execute(
                        "UPDATE items SET quantity = ?, last_updated = ? WHERE id = ?",
                        (new_qty, timestamp_iso, item_id),
                    )
                    log_stock_movement(
                        cursor,
                        item_id,
                        received_qty,
                        'IN',
                        'purchase_order_receipt',
                        reviewer,
                        note=f"Réception bon #{purchase_order_id}",
                        timestamp=timestamp_iso,
                    )
            conn.commit()
            return True
    except sqlite3.Error as e:
        print(f"[DB Error] update_purchase_order_status: {e}")
        return False
    finally:
        if conn:
            conn.close()


def create_suggested_purchase_order(item_id, deficit, created_by='system'):
    lines = [{'item_id': item_id, 'quantity_ordered': max(deficit, 1), 'unit_cost': 0}]
    existing = None
    conn = None
    try:
        with db_lock:
            conn = sqlite3.connect(DB_PATH, timeout=30)
            cursor = conn.cursor()
            cursor.execute(
                "SELECT id FROM purchase_orders WHERE status = 'SUGGESTED' AND note LIKE ? LIMIT 1",
                (f"%item:{item_id}%",),
            )
            existing = cursor.fetchone()
    except sqlite3.Error:
        existing = None
    finally:
        if conn:
            conn.close()
    if existing:
        return existing[0]
    note = f"Suggestion automatique pour item:{item_id} déficit:{deficit}"
    return create_purchase_order(None, None, note, created_by, lines, status='SUGGESTED')


# ------------------------
# FONCTIONS APPROBATIONS
# ------------------------

def create_approval_request(item_id, request_type, quantity, note, requested_by, payload=None):
    conn = None
    try:
        timestamp = datetime.now().isoformat()
        with db_lock:
            conn = sqlite3.connect(DB_PATH, timeout=30)
            cursor = conn.cursor()
            cursor.execute(
                """
                INSERT INTO approval_requests (
                    item_id, request_type, quantity, note, requested_by, status, created_at, payload
                ) VALUES (?, ?, ?, ?, ?, 'pending', ?, ?)
                """,
                (item_id, request_type, quantity, note, requested_by, timestamp, json.dumps(payload) if payload else None),
            )
            conn.commit()
            return cursor.lastrowid
    except sqlite3.Error as e:
        print(f"[DB Error] create_approval_request: {e}")
        return None
    finally:
        if conn:
            conn.close()


def fetch_approval_requests(status='pending'):
    conn = None
    try:
        query = (
            "SELECT approval_requests.id, approval_requests.item_id, approval_requests.request_type, approval_requests.quantity,"
            " approval_requests.note, approval_requests.requested_by, approval_requests.created_at, approval_requests.status,"
            " approval_requests.payload FROM approval_requests"
        )
        params = []
        if status:
            query += " WHERE approval_requests.status = ?"
            params.append(status)
        query += " ORDER BY approval_requests.created_at DESC"
        with db_lock:
            conn = sqlite3.connect(DB_PATH, timeout=30)
            cursor = conn.cursor()
            cursor.execute(query, params)
            return cursor.fetchall()
    except sqlite3.Error as e:
        print(f"[DB Error] fetch_approval_requests: {e}")
        return []
    finally:
        if conn:
            conn.close()


def update_approval_request(approval_id, status, reviewer, response_note=None):
    conn = None
    try:
        timestamp = datetime.now().isoformat()
        with db_lock:
            conn = sqlite3.connect(DB_PATH, timeout=30)
            cursor = conn.cursor()
            cursor.execute(
                "UPDATE approval_requests SET status = ?, reviewed_by = ?, reviewed_at = ?, response_note = ? WHERE id = ?",
                (status, reviewer, timestamp, response_note, approval_id),
            )
            conn.commit()
            return True
    except sqlite3.Error as e:
        print(f"[DB Error] update_approval_request: {e}")
        return False
    finally:
        if conn:
            conn.close()


# ------------------------
# FONCTIONS COLLABORATEURS
# ------------------------

def fetch_collaborators():
    conn = None
    try:
        with db_lock:
            conn = sqlite3.connect(DB_PATH, timeout=30)
            cursor = conn.cursor()
            cursor.execute(
                "SELECT id, full_name, department, job_title, email, phone, hire_date, notes FROM collaborators ORDER BY full_name"
            )
            return cursor.fetchall()
    except sqlite3.Error as e:
        print(f"[DB Error] fetch_collaborators: {e}")
        return []
    finally:
        if conn:
            conn.close()


def save_collaborator(full_name, department='', job_title='', email='', phone='', hire_date='', notes='', collaborator_id=None):
    if not full_name:
        raise ValueError("Le nom complet est requis")
    conn = None
    try:
        with db_lock:
            conn = sqlite3.connect(DB_PATH, timeout=30)
            cursor = conn.cursor()
            if collaborator_id:
                cursor.execute(
                    """
                    UPDATE collaborators
                    SET full_name = ?, department = ?, job_title = ?, email = ?, phone = ?, hire_date = ?, notes = ?
                    WHERE id = ?
                    """,
                    (full_name, department, job_title, email, phone, hire_date, notes, collaborator_id),
                )
            else:
                cursor.execute(
                    """
                    INSERT INTO collaborators (full_name, department, job_title, email, phone, hire_date, notes)
                    VALUES (?, ?, ?, ?, ?, ?, ?)
                    """,
                    (full_name, department, job_title, email, phone, hire_date, notes),
                )
            conn.commit()
            return collaborator_id or cursor.lastrowid
    except sqlite3.Error as e:
        print(f"[DB Error] save_collaborator: {e}")
        return None
    finally:
        if conn:
            conn.close()


def delete_collaborator(collaborator_id):
    conn = None
    try:
        with db_lock:
            conn = sqlite3.connect(DB_PATH, timeout=30)
            cursor = conn.cursor()
            cursor.execute("DELETE FROM collaborator_gear WHERE collaborator_id = ?", (collaborator_id,))
            cursor.execute("DELETE FROM collaborators WHERE id = ?", (collaborator_id,))
            conn.commit()
            return True
    except sqlite3.Error as e:
        print(f"[DB Error] delete_collaborator: {e}")
        return False
    finally:
        if conn:
            conn.close()


def fetch_collaborator_gear(collaborator_id=None, status=None):
    conn = None
    try:
        query = (
            "SELECT collaborator_gear.id, collaborators.full_name, items.name, collaborator_gear.size, collaborator_gear.quantity,"
            " collaborator_gear.issued_at, collaborator_gear.due_date, collaborator_gear.status, collaborator_gear.returned_at,"
            " collaborator_gear.notes, collaborator_gear.item_id, collaborator_gear.collaborator_id"
            " FROM collaborator_gear"
            " JOIN collaborators ON collaborators.id = collaborator_gear.collaborator_id"
            " JOIN items ON items.id = collaborator_gear.item_id"
        )
        params = []
        conditions: list[str] = []
        if collaborator_id:
            conditions.append("collaborator_gear.collaborator_id = ?")
            params.append(collaborator_id)
        if status:
            if isinstance(status, (list, tuple, set)):
                placeholders = ','.join('?' for _ in status)
                conditions.append(f"collaborator_gear.status IN ({placeholders})")
                params.extend(status)
            elif status == 'active':
                conditions.append("collaborator_gear.status NOT IN ('returned', 'lost', 'damaged')")
            else:
                conditions.append("collaborator_gear.status = ?")
                params.append(status)
        if conditions:
            query += " WHERE " + " AND ".join(conditions)
        query += " ORDER BY collaborator_gear.issued_at DESC"
        with db_lock:
            conn = sqlite3.connect(DB_PATH, timeout=30)
            cursor = conn.cursor()
            cursor.execute(query, params)
            return cursor.fetchall()
    except sqlite3.Error as e:
        print(f"[DB Error] fetch_collaborator_gear: {e}")
        return []
    finally:
        if conn:
            conn.close()


def assign_collaborator_gear(collaborator_id, item_id, quantity, size, due_date, notes, operator):
    conn = None
    try:
        issued_at = datetime.now().isoformat()
        normalized_due = None
        if due_date:
            normalized_due = parse_user_date(due_date)
        with db_lock:
            conn = sqlite3.connect(DB_PATH, timeout=30)
            cursor = conn.cursor()
            cursor.execute("SELECT quantity FROM items WHERE id = ?", (item_id,))
            row = cursor.fetchone()
            if not row:
                raise ValueError("Article introuvable dans l'inventaire")
            available = row[0] or 0
            if quantity > available:
                raise ValueError(f"Stock insuffisant : {available} article(s) disponible(s)")
            cursor.execute(
                """
                INSERT INTO collaborator_gear (collaborator_id, item_id, size, quantity, issued_at, due_date, notes)
                VALUES (?, ?, ?, ?, ?, ?, ?)
                """,
                (collaborator_id, item_id, size, quantity, issued_at, normalized_due, notes),
            )
            conn.commit()
        adjust_item_quantity(
            item_id,
            -abs(quantity),
            operator=operator,
            source='collaborator_assignment',
            note=f"Attribution collaborateur #{collaborator_id}",
        )
        return True
    except ValueError:
        raise
    except sqlite3.Error as e:
        print(f"[DB Error] assign_collaborator_gear: {e}")
        return False
    finally:
        if conn:
            conn.close()


def close_collaborator_gear(gear_id, quantity, operator, response_note='', status='returned', restock=True):
    conn = None
    try:
        returned_at = datetime.now().isoformat()
        note_suffix = ''
        if response_note:
            timestamp = datetime.now().strftime('%d/%m/%Y %H:%M')
            author = operator or 'système'
            note_suffix = f"\n[{timestamp}] {author} - {response_note}"
        with db_lock:
            conn = sqlite3.connect(DB_PATH, timeout=30)
            cursor = conn.cursor()
            cursor.execute(
                """
                UPDATE collaborator_gear
                SET status = ?, returned_at = ?, notes = COALESCE(notes, '') || ?
                WHERE id = ?
                """,
                (status, returned_at, note_suffix, gear_id),
            )
            conn.commit()
        if restock:
            item_info = get_item_from_gear(gear_id)
            if item_info:
                item_id, stored_quantity = item_info
                quantity_to_add = abs(quantity if quantity is not None else stored_quantity or 0)
                if quantity_to_add:
                    adjust_item_quantity(
                        item_id,
                        quantity_to_add,
                        operator=operator,
                        source='collaborator_return',
                        note=f"Retour dotation #{gear_id}",
                    )
        return True
    except sqlite3.Error as e:
        print(f"[DB Error] close_collaborator_gear: {e}")
        return False
    finally:
        if conn:
            conn.close()


def update_collaborator_gear_due_date(gear_id, new_due_date, operator, note=''):
    conn = None
    try:
        normalized = parse_user_date(new_due_date) if new_due_date else None
        message = "Échéance supprimée"
        if normalized:
            message = f"Échéance ajustée au {format_display_date(normalized)}"
        if note:
            message = f"{message} ({note})"
        timestamp = datetime.now().strftime('%d/%m/%Y %H:%M')
        author = operator or 'système'
        suffix = f"\n[{timestamp}] {author} - {message}"
        with db_lock:
            conn = sqlite3.connect(DB_PATH, timeout=30)
            cursor = conn.cursor()
            cursor.execute(
                "UPDATE collaborator_gear SET due_date = ?, notes = COALESCE(notes, '') || ? WHERE id = ?",
                (normalized, suffix, gear_id),
            )
            conn.commit()
        return True
    except ValueError:
        raise
    except sqlite3.Error as e:
        print(f"[DB Error] update_collaborator_gear_due_date: {e}")
        return False
    finally:
        if conn:
            conn.close()


def get_item_from_gear(gear_id):
    conn = None
    try:
        with db_lock:
            conn = sqlite3.connect(DB_PATH, timeout=30)
            cursor = conn.cursor()
            cursor.execute(
                "SELECT item_id, quantity FROM collaborator_gear WHERE id = ?",
                (gear_id,),
            )
            result = cursor.fetchone()
            if result:
                return result[0], result[1]
    except sqlite3.Error as e:
        print(f"[DB Error] get_item_from_gear: {e}")
    finally:
        if conn:
            conn.close()
    return None


# ------------------------
# ALERTES / TABLEAU DE BORD
# ------------------------

def record_stock_alert(item_id, message, channel='internal', alert_level='low'):
    conn = None
    try:
        timestamp = datetime.now().isoformat()
        with db_lock:
            conn = sqlite3.connect(DB_PATH, timeout=30)
            cursor = conn.cursor()
            cursor.execute(
                "INSERT INTO stock_alerts (item_id, triggered_at, alert_level, channel, message) VALUES (?, ?, ?, ?, ?)",
                (item_id, timestamp, alert_level, channel, message),
            )
            conn.commit()
            return cursor.lastrowid
    except sqlite3.Error as e:
        print(f"[DB Error] record_stock_alert: {e}")
        return None
    finally:
        if conn:
            conn.close()


def has_recent_alert(item_id, within_hours=24):
    conn = None
    try:
        threshold_time = (datetime.now() - timedelta(hours=within_hours)).isoformat()
        with db_lock:
            conn = sqlite3.connect(DB_PATH, timeout=30)
            cursor = conn.cursor()
            cursor.execute(
                "SELECT COUNT(*) FROM stock_alerts WHERE item_id = ? AND triggered_at >= ?",
                (item_id, threshold_time),
            )
            count = cursor.fetchone()[0]
            return count > 0
    except sqlite3.Error as e:
        print(f"[DB Error] has_recent_alert: {e}")
        return False
    finally:
        if conn:
            conn.close()


def fetch_dashboard_metrics(low_stock_threshold, category_id=None, sales_days=30, movement_days=14):
    conn = None
    try:
        with db_lock:
            conn = sqlite3.connect(DB_PATH, timeout=30)
            cursor = conn.cursor()
            item_query = (
                "SELECT COUNT(*), COALESCE(SUM(quantity),0), "
                "COALESCE(SUM(quantity * COALESCE(unit_cost,0)),0) FROM items"
            )
            item_params = []
            if category_id is not None:
                item_query += " WHERE category_id = ?"
                item_params.append(category_id)
            cursor.execute(item_query, item_params)
            total_items, total_quantity, stock_value = cursor.fetchone()

            low_stock_query = (
                "SELECT COUNT(*) FROM items "
                "WHERE quantity <= COALESCE(reorder_point, ?)"
            )
            low_stock_params = [low_stock_threshold]
            if category_id is not None:
                low_stock_query += " AND category_id = ?"
                low_stock_params.append(category_id)
            cursor.execute(low_stock_query, low_stock_params)
            low_stock_count = cursor.fetchone()[0]

            sales_since = (datetime.now() - timedelta(days=sales_days)).isoformat()
            top_sales_query = (
                """
                SELECT items.name, ABS(SUM(stock_movements.quantity_change)) AS total_movement
                FROM stock_movements
                JOIN items ON items.id = stock_movements.item_id
                WHERE stock_movements.movement_type = 'OUT' AND stock_movements.created_at >= ?
                {category_filter}
                GROUP BY items.name
                ORDER BY total_movement DESC
                LIMIT 5
                """
            ).format(category_filter="AND items.category_id = ?" if category_id is not None else "")
            top_sales_params = [sales_since]
            if category_id is not None:
                top_sales_params.append(category_id)
            cursor.execute(top_sales_query, top_sales_params)
            top_sales = cursor.fetchall()

            movement_since = (datetime.now() - timedelta(days=movement_days)).isoformat()
            movement_query = (
                """
                SELECT DATE(substr(stock_movements.created_at, 1, 10)) AS jour,
                       SUM(CASE WHEN stock_movements.movement_type = 'IN' THEN stock_movements.quantity_change ELSE 0 END) AS entrees,
                       SUM(CASE WHEN stock_movements.movement_type = 'OUT' THEN ABS(stock_movements.quantity_change) ELSE 0 END) AS sorties
                FROM stock_movements
                JOIN items ON items.id = stock_movements.item_id
                WHERE stock_movements.created_at >= ?
                {category_filter}
                GROUP BY jour
                ORDER BY jour
                """
            ).format(category_filter="AND items.category_id = ?" if category_id is not None else "")
            movement_params = [movement_since]
            if category_id is not None:
                movement_params.append(category_id)
            cursor.execute(movement_query, movement_params)
            movement_history = cursor.fetchall()
        return {
            'total_items': total_items,
            'total_quantity': total_quantity,
            'stock_value': stock_value,
            'low_stock_count': low_stock_count,
            'top_sales': top_sales,
            'movement_history': movement_history,
        }
    except sqlite3.Error as e:
        print(f"[DB Error] fetch_dashboard_metrics: {e}")
        return {
            'total_items': 0,
            'total_quantity': 0,
            'stock_value': 0,
            'low_stock_count': 0,
            'top_sales': [],
            'movement_history': [],
        }
    finally:
        if conn:
            conn.close()

def delete_user_by_id(user_id: int) -> bool:
    """
    Supprime un utilisateur par son ID dans USER_DB_PATH. Retourne True si succès.
    """
    conn = None
    try:
        with db_lock:
            conn = sqlite3.connect(USER_DB_PATH, timeout=30)
            cursor = conn.cursor()
            cursor.execute("SELECT role FROM users WHERE id = ?", (user_id,))
            row = cursor.fetchone()
            if not row:
                return False
            role = row[0]
            if role == 'admin':
                cursor.execute(
                    "SELECT COUNT(*) FROM users WHERE role = 'admin' AND id != ?",
                    (user_id,),
                )
                remaining = cursor.fetchone()[0]
                if remaining <= 0:
                    return False
            cursor.execute("DELETE FROM user_modules WHERE user_id = ?", (user_id,))
            cursor.execute("DELETE FROM users WHERE id = ?", (user_id,))
            deleted = cursor.rowcount
            conn.commit()
        return deleted > 0
    except sqlite3.Error as e:
        print(f"[DB Error] delete_user_by_id: {e}")
        return False
    finally:
        if conn:
            conn.close()

def update_user_role(user_id: int, new_role: str) -> bool:
    """
    Met à jour le rôle d'un utilisateur dans USER_DB_PATH. new_role ∈ {'admin','user'}.
    """
    if new_role not in {'admin', 'user'}:
        raise ValueError("Le rôle doit être 'admin' ou 'user'.")
    conn = None
    try:
        with db_lock:
            conn = sqlite3.connect(USER_DB_PATH, timeout=30)
            cursor = conn.cursor()
            cursor.execute("SELECT role FROM users WHERE id = ?", (user_id,))
            row = cursor.fetchone()
            if not row:
                return False
            current_role = row[0]
            if current_role == new_role:
                return True
            if current_role == 'admin' and new_role != 'admin':
                cursor.execute(
                    "SELECT COUNT(*) FROM users WHERE role = 'admin' AND id != ?",
                    (user_id,),
                )
                remaining = cursor.fetchone()[0]
                if remaining <= 0:
                    return False
            cursor.execute("UPDATE users SET role = ? WHERE id = ?", (new_role, user_id))
            updated = cursor.rowcount
            if updated:
                defaults = default_module_permissions_for_role(new_role)
                for module, allowed in defaults.items():
                    cursor.execute(
                        """
                        INSERT OR REPLACE INTO user_modules (user_id, module, allowed)
                        VALUES (?, ?, ?)
                        """,
                        (user_id, module, 1 if allowed else 0),
                    )
            conn.commit()
        return updated > 0
    except sqlite3.Error as e:
        print(f"[DB Error] update_user_role: {e}")
        return False
    finally:
        if conn:
            conn.close()

# ------------------------
# SYNTHÈSE VOCALE
# ------------------------
if ENABLE_TTS and PYTTS3_LIB_AVAILABLE:
    def _configure_tts_engine(engine: "pyttsx3.Engine") -> None:
        """Ajuste la voix et la vitesse pour un rendu plus naturel."""

        try:
            voices = engine.getProperty("voices") or []
        except Exception as voices_err:  # pragma: no cover - dépend du backend TTS
            print(f"[TTS] Impossible de récupérer les voix : {voices_err}")
            voices = []

        def _matches_french_voice(voice: "pyttsx3.voice.Voice") -> bool:
            voice_id = getattr(voice, "id", "") or ""
            languages = []
            try:
                languages = list(getattr(voice, "languages", []) or [])
            except Exception:
                languages = []
            normalized_langs = []
            for lang in languages:
                if isinstance(lang, bytes):
                    normalized_langs.append(lang.decode("utf-8", errors="ignore"))
                elif isinstance(lang, str):
                    normalized_langs.append(lang)
            normalized_langs.append(voice_id)
            return any("fr" in (lang or "").lower() for lang in normalized_langs)

        selected_voice = next((voice for voice in voices if _matches_french_voice(voice)), None)
        if selected_voice is not None:
            try:
                engine.setProperty("voice", selected_voice.id)
                print(f"[TTS] Voix sélectionnée : {getattr(selected_voice, 'name', selected_voice.id)}")
            except Exception as voice_err:  # pragma: no cover - dépend du backend TTS
                print(f"[TTS] Impossible de sélectionner la voix '{selected_voice.id}': {voice_err}")

        try:
            current_rate = engine.getProperty("rate")
            if isinstance(current_rate, (int, float)):
                # Une vitesse légèrement réduite donne un rendu plus naturel.
                target_rate = max(140, min(180, int(current_rate * 0.9)))
                engine.setProperty("rate", target_rate)
                print(f"[TTS] Vitesse ajustée à {target_rate} (anciennement {current_rate})")
        except Exception as rate_err:  # pragma: no cover - dépend du backend TTS
            print(f"[TTS] Impossible d'ajuster la vitesse : {rate_err}")

        try:
            engine.setProperty("volume", 1.0)
        except Exception as volume_err:  # pragma: no cover - dépend du backend TTS
            print(f"[TTS] Impossible d'ajuster le volume : {volume_err}")

    def _create_tts_engine() -> tuple["pyttsx3.Engine", str]:
        attempts: list[str] = []
        preferred = (TTS_TYPE or 'auto').lower()
        if preferred and preferred not in {'', 'auto'}:
            attempts.append(preferred)
        attempts.append('auto')
        last_error: Optional[Exception] = None
        for driver_name in attempts:
            try:
                init_kwargs = {} if driver_name == 'auto' else {'driverName': driver_name}
                engine = pyttsx3.init(**init_kwargs)
                print(f"[TTS] Moteur initialisé avec '{driver_name}'.")
                return engine, driver_name
            except Exception as err:  # pragma: no cover - dépend du backend TTS
                last_error = err
                print(f"[TTS] Échec initialisation driver '{driver_name}': {err}")
        raise last_error or RuntimeError("Impossible d'initialiser le moteur TTS")

    try:
        tts_engine, ACTIVE_TTS_DRIVER = _create_tts_engine()
        _configure_tts_engine(tts_engine)

        def speak(text):
            print(f"[SPEAK] {text}")
            try:
                tts_engine.say(text)
                tts_engine.runAndWait()
            except Exception as e:  # pragma: no cover - dépend du backend TTS
                print(f"[TTS erreur] {e} | Texte à lire : {text}")
    except Exception as init_err:
        ACTIVE_TTS_DRIVER = None
        print(f"[TTS désactivé à l'init] {init_err}")

        def speak(text):
            print(f"[SPEAK-DISABLED] {text}")
else:
    def speak(text):
        print(f"[SPEAK-DISABLED] {text}")

# ---------------------------
# CONFIGURATION MICRO
# ---------------------------
if ENABLE_VOICE and SR_LIB_AVAILABLE:
    def list_microphones():
        return sr.Microphone.list_microphone_names()

    def choose_microphone(parent):
        mics = list_microphones()
        prompt = "Liste des microphones disponibles (index : nom) :\n"
        for i, name in enumerate(mics):
            prompt += f"{i} : {name}\n"
        idx = simpledialog.askinteger("Sélection Micro", f"{prompt}\nEntrez le numéro du micro à utiliser :", parent=parent)
        if idx is not None and 0 <= idx < len(mics):
            return idx
        return None

    def init_recognizer():
        global recognizer, microphone, voice_active
        recognizer = sr.Recognizer()
        try:
            mic_kwargs = {}
            if MICROPHONE_INDEX is not None and MICROPHONE_INDEX >= 0:
                mic_kwargs['device_index'] = MICROPHONE_INDEX
            microphone = sr.Microphone(**mic_kwargs)
            with microphone as source:
                pass
            mic_names = sr.Microphone.list_microphone_names()
            if MICROPHONE_INDEX is not None and 0 <= MICROPHONE_INDEX < len(mic_names):
                selected_name = mic_names[MICROPHONE_INDEX]
                debug_index = MICROPHONE_INDEX
            else:
                selected_name = 'défaut système'
                debug_index = 'défaut'
            print(f"[DEBUG_VOICE] Micro initialisé avec index {debug_index} : {selected_name}")
        except Exception as e:
            microphone = None
            print(f"[DEBUG_VOICE] Impossible d'initialiser le microphone ({e}). Reconnaissance vocale désactivée.")
        voice_active = False

    init_recognizer()

    def listen_commands():
        global voice_active
        print("[DEBUG_VOICE] Thread listen_commands démarré, voice_active =", voice_active)
        while voice_active:
            if microphone is None:
                print("[DEBUG_VOICE] microphone est None, on attend…")
                voice_active = False
                break
            try:
                with microphone as source:
                    if source is None:
                        print("[DEBUG_VOICE] source est None, on désactive la voix.")
                        voice_active = False
                        break
                    print("[DEBUG_VOICE] Ajustement du bruit ambiant…")
                    recognizer.adjust_for_ambient_noise(source)
                    print("[DEBUG_VOICE] J’écoute…")
                    audio = recognizer.listen(source, timeout=5, phrase_time_limit=5)
                    print("[DEBUG_VOICE] Audio capté, en cours de reconnaissance…")
                try:
                    command = recognizer.recognize_google(audio, language="fr-FR").lower()
                    print(f"[DEBUG_VOICE] Reconnu : '{command}'")
                    handle_voice_command(command)
                except sr.UnknownValueError:
                    print("[DEBUG_VOICE] Reconnaissance Google : son incompréhensible")
                except sr.RequestError as e:
                    print(f"[DEBUG_VOICE] Erreur RequestError (connexion Internet ?) : {e}")
            except sr.WaitTimeoutError:
                print("[DEBUG_VOICE] Timeout : aucun son détecté pendant 5s")
            except Exception as e:
                print(f"[DEBUG_VOICE] Exception inattendue dans listen_commands: {e}")
                voice_active = False
                break
            time.sleep(1)
        print("[DEBUG_VOICE] Fin de la boucle listen_commands, voice_active =", voice_active)

    def show_voice_help_direct():
        help_text = (
            "Commandes vocales disponibles :\n"
            " • 'ajouter [nombre] [nom de l'article]'   → ajoute la quantité spécifiée\n"
            " • 'retirer [nombre] [nom de l'article]'   → retire la quantité spécifiée\n"
            " • 'quantité de [nom de l'article]'        → annonce la quantité actuelle\n"
            " • 'générer codebarre pour [nom de l'article]' → génère le code-barres associé\n"
            " • 'aide' ou 'aide vocale'                  → affiche cette aide\n"
            " • 'stop voice' ou 'arrête écoute'         → désactive la reconnaissance vocale\n"
        )
        print(help_text)
        try:
            speak("Voici la liste des commandes vocales disponibles : ")
            for line in help_text.split('\n'):
                if line.strip():
                    speak(line)
        except:
            pass

    def handle_voice_command(command):
        cmd = command.lower()
        try:
            speak(f"Commande reçue : {command}")
        except:
            pass
        if cmd.startswith("aide"):
            show_voice_help_direct()
            return
        if cmd.startswith("ajouter ") or cmd.startswith("ajoute "):
            text = cmd.replace("ajoute ", "ajouter ")
            parts = text.split()
            if len(parts) >= 3:
                try:
                    qty = int(parts[1]); name = " ".join(parts[2:])
                    add_item_by_voice(name, qty)
                except:
                    speak("Commande vocale non comprise pour l’ajout.")
            else:
                speak("Commande vocale non comprise pour l’ajout.")
        elif cmd.startswith("retirer "):
            parts = cmd.split()
            if len(parts) >= 3:
                try:
                    qty = int(parts[1]); name = " ".join(parts[2:])
                    add_item_by_voice(name, -qty)
                except:
                    speak("Commande vocale non comprise pour le retrait.")
            else:
                speak("Commande vocale non comprise pour le retrait.")
        elif "quantité de" in cmd:
            item = cmd.split("quantité de")[-1].strip()
            check_quantity_by_voice(item)
        elif "générer codebarre pour" in cmd or "generer codebarres pour" in cmd:
            if "pour" in cmd:
                item = cmd.split("pour", 1)[1].strip()
                generate_barcode_for_item(item)
            else:
                speak("Commande vocale non comprise pour la génération de code-barres.")
        elif "stop voice" in cmd or "arrête écoute" in cmd or "arrete écoute" in cmd:
            global voice_active
            voice_active = False
            speak("Commande vocale désactivée.")
        else:
            speak("Commande vocale non reconnue.")

    def start_voice_listening():
        global voice_active
        if microphone is None:
            messagebox.showerror("Vocal", "Impossible d'accéder au microphone.")
            return
        if not voice_active:
            voice_active = True
            threading.Thread(target=listen_commands, daemon=True).start()
            speak("Écoute vocale activée.")

    def stop_voice_listening():
        global voice_active
        voice_active = False
        speak("Écoute vocale désactivée.")

else:
    def init_recognizer(): pass
    def listen_commands(): pass
    def show_voice_help_direct(): pass
    def handle_voice_command(command): pass
    def start_voice_listening():
        messagebox.showwarning("Vocal", "Reconnaissance vocale non disponible.")
    def stop_voice_listening(): pass

# ----------------------
# FONCTIONS VOCALES AIDE
# ----------------------
def add_item_by_voice(name, qty):
    conn = None
    change = 0
    final_qty = 0
    try:
        with db_lock:
            conn = sqlite3.connect(DB_PATH, timeout=30)
            cursor = conn.cursor()
            cursor.execute("SELECT id, quantity FROM items WHERE lower(name)=?", (name.lower(),))
            result = cursor.fetchone()
            if result:
                item_id, current_qty = result[0], result[1] or 0
                timestamp = datetime.now().isoformat()
                new_qty = current_qty + qty
                if new_qty < 0:
                    new_qty = 0
                cursor.execute(
                    "UPDATE items SET quantity = ?, last_updated = ? WHERE id = ?",
                    (new_qty, timestamp, item_id)
                )
                change = new_qty - current_qty
                final_qty = new_qty
                if change:
                    movement_type = 'IN' if change > 0 else 'OUT'
                    log_stock_movement(
                        cursor,
                        item_id,
                        change,
                        movement_type,
                        'voice_command',
                        'assistant vocal',
                        note="Commande vocale",
                        timestamp=timestamp,
                    )
            else:
                timestamp = datetime.now().isoformat()
                initial_qty = qty if qty > 0 else 0
                cursor.execute(
                    "INSERT INTO items (name, quantity, last_updated) VALUES (?, ?, ?)",
                    (name, initial_qty, timestamp)
                )
                item_id = cursor.lastrowid
                change = initial_qty
                final_qty = initial_qty
                if initial_qty:
                    log_stock_movement(
                        cursor,
                        item_id,
                        initial_qty,
                        'IN',
                        'voice_command',
                        'assistant vocal',
                        note="Création via commande vocale",
                        timestamp=timestamp,
                    )
            conn.commit()
    except sqlite3.Error as e:
        print(f"[DB Error] add_item_by_voice: {e}")
    finally:
        if conn:
            conn.close()
    if change > 0:
        speak(f"{change} unités ajoutées à {name}. Stock actuel : {final_qty}.")
    elif change < 0:
        speak(f"{abs(change)} unités retirées de {name}. Stock actuel : {final_qty}.")
    else:
        speak(f"Aucune modification pour {name}.")

def check_quantity_by_voice(name):
    conn = None
    try:
        with db_lock:
            conn = sqlite3.connect(DB_PATH, timeout=30)
            cursor = conn.cursor()
            cursor.execute("SELECT quantity FROM items WHERE lower(name)=?", (name.lower(),))
            result = cursor.fetchone()
    except sqlite3.Error as e:
        print(f"[DB Error] check_quantity_by_voice: {e}")
        result = None
    finally:
        if conn:
            conn.close()
    if result:
        qty = result[0]
        speak(f"La quantité de {name} est {qty}.")
    else:
        speak(f"L'article {name} n'existe pas.")

# ----------------------
# GÉNÉRATION DE CODES-BARRES
# ----------------------
def save_barcode_image(barcode_value, article_name):
    if not ENABLE_BARCODE_GENERATION:
        print(f"[DEBUG] save_barcode_image: génération désactivée")
        return None
    if not BARCODE_GENERATOR_LIB:
        print(f"[DEBUG] save_barcode_image: lib python-barcode non trouvée")
        return None

    safe_name = article_name.replace(" ", "_")
    safe_name = "".join(ch for ch in safe_name if ch.isalnum() or ch == "_")
    try:
        print(f"[DEBUG] save_barcode_image: tentative pour '{barcode_value}', fichier='{safe_name}.png'")
        filepath_no_ext = os.path.join(BARCODE_DIR, safe_name)
        writer = ImageWriter()
        options = {
            'write_text': True,
            'text': article_name,
            'font_size': 14,
            'text_distance': 5
        }
        font_path = None
        if sys.platform == "win32":
            possible = os.path.join(os.environ.get('WINDIR', 'C:\\Windows'), 'Fonts', 'arial.ttf')
            if os.path.exists(possible):
                font_path = possible
        if font_path:
            options['font_path'] = font_path

        try:
            barcode_obj = barcode.Code128(barcode_value, writer=writer)
            full_path = barcode_obj.save(filepath_no_ext, options)
            print(f"[DEBUG] save_barcode_image: créé → {full_path}")
            return full_path
        except OSError as e:
            print(f"[ERREUR BARCODE] Échec texte pour '{barcode_value}' ({e}), tentative sans texte.")
            options_no_text = {'write_text': False}
            barcode_obj = barcode.Code128(barcode_value, writer=writer)
            full_path = barcode_obj.save(filepath_no_ext, options_no_text)
            print(f"[DEBUG] save_barcode_image: créé (sans texte) → {full_path}")
            return full_path

    except Exception as e:
        print(f"[ERREUR BARCODE] Impossible de générer '{barcode_value}'. Exception: {e}")
        traceback.print_exc()
        return None

def generate_barcode_for_item(name):
    if not ENABLE_BARCODE_GENERATION:
        speak("La génération de code-barres est désactivée.")
        return
    conn = None
    try:
        with db_lock:
            conn = sqlite3.connect(DB_PATH, timeout=30)
            cursor = conn.cursor()
            cursor.execute("SELECT barcode FROM items WHERE lower(name)=?", (name.lower(),))
            result = cursor.fetchone()
    except sqlite3.Error as e:
        print(f"[DB Error] generate_barcode_for_item: {e}")
        result = None
    finally:
        if conn:
            conn.close()
    if not result or not result[0]:
        speak(f"Impossible de générer : l'article {name} n'existe pas ou n'a pas de code-barres.")
        return
    code = result[0]
    if not BARCODE_GENERATOR_LIB:
        speak("La génération de code-barres n'est pas disponible.")
        return
    filepath = save_barcode_image(code, article_name=name)
    if filepath:
        speak(f"Code-barres généré pour {name} → {filepath}.")
    else:
        speak(f"Erreur lors de la génération du code-barres pour {name}.")

# ----------------------
# BOÎTE DE DIALOGUE AUTHENTIFICATION
# ----------------------
class LoginDialog(tk.Toplevel):
    """
    Dialogue de connexion. Si pas d'utilisateur existant, appelle création.
    Gère 'se souvenir du login'.
    """
    def __init__(self, parent):
        super().__init__(parent)
        self.title("Connexion")
        self.resizable(False, False)
        self.result = False
        self.username = None
        self.role = None
        self.protocol("WM_DELETE_WINDOW", self.on_cancel)

        ttk.Label(self, text="Nom d'utilisateur :").grid(row=0, column=0, padx=10, pady=5, sticky=tk.W)
        self.entry_user = ttk.Entry(self, width=30)
        self.entry_user.grid(row=0, column=1, padx=10, pady=5)
        if LAST_USER:
            self.entry_user.insert(0, LAST_USER)

        ttk.Label(self, text="Mot de passe :").grid(row=1, column=0, padx=10, pady=5, sticky=tk.W)
        self.entry_pwd = ttk.Entry(self, show="*", width=30)
        self.entry_pwd.grid(row=1, column=1, padx=10, pady=5)

        self.var_remember = tk.BooleanVar(value=bool(LAST_USER))
        chk_remember = ttk.Checkbutton(self, text="Se souvenir de moi", variable=self.var_remember)
        chk_remember.grid(row=2, column=0, columnspan=2, padx=10, pady=5, sticky=tk.W)

        btn_frame = ttk.Frame(self)
        btn_frame.grid(row=3, column=0, columnspan=2, pady=10)
        ttk.Button(btn_frame, text="Connexion", command=self.on_login).pack(side=tk.LEFT, padx=5)
        ttk.Button(btn_frame, text="Annuler", command=self.on_cancel).pack(side=tk.LEFT, padx=5)

        if not users_exist():
            self.destroy()
            CreateUserDialog(parent)
            return

        self.entry_user.focus()
        self.grab_set()
        self.wait_window(self)

    def on_login(self):
        username = self.entry_user.get().strip()
        password = self.entry_pwd.get().strip()
        if not username or not password:
            messagebox.showerror("Erreur", "Nom d'utilisateur et mot de passe requis.")
            return
        ok, role = verify_user(username, password)
        if ok:
            self.username = username
            self.role = role
            if self.var_remember.get():
                config['Settings']['last_user'] = username
            else:
                config['Settings']['last_user'] = ''
            with open(CONFIG_FILE, 'w', encoding='utf-8') as f:
                config.write(f)
            self.result = True
            self.destroy()
        else:
            messagebox.showerror("Erreur", "Identifiants incorrects.")

    def on_cancel(self):
        self.result = False
        self.destroy()

class CreateUserDialog(tk.Toplevel):
    """
    Dialogue pour créer le premier utilisateur (admin).
    """
    def __init__(self, parent):
        super().__init__(parent)
        self.title("Création administrateur")
        self.resizable(False, False)
        self.result = False
        self.protocol("WM_DELETE_WINDOW", self.on_cancel)

        ttk.Label(self, text="Créer un compte administrateur").grid(row=0, column=0, columnspan=2, padx=10, pady=5)
        ttk.Label(self, text="Nom d'utilisateur :").grid(row=1, column=0, padx=10, pady=5, sticky=tk.W)
        self.entry_user = ttk.Entry(self, width=30)
        self.entry_user.grid(row=1, column=1, padx=10, pady=5)

        ttk.Label(self, text="Mot de passe :").grid(row=2, column=0, padx=10, pady=5, sticky=tk.W)
        self.entry_pwd1 = ttk.Entry(self, show="*", width=30)
        self.entry_pwd1.grid(row=2, column=1, padx=10, pady=5)

        ttk.Label(self, text="Confirmer mot de passe :").grid(row=3, column=0, padx=10, pady=5, sticky=tk.W)
        self.entry_pwd2 = ttk.Entry(self, show="*", width=30)
        self.entry_pwd2.grid(row=3, column=1, padx=10, pady=5)

        btn_frame = ttk.Frame(self)
        btn_frame.grid(row=4, column=0, columnspan=2, pady=10)
        ttk.Button(btn_frame, text="Créer", command=self.on_create).pack(side=tk.LEFT, padx=5)
        ttk.Button(btn_frame, text="Annuler", command=self.on_cancel).pack(side=tk.LEFT, padx=5)

        self.entry_user.focus()
        self.grab_set()
        self.wait_window(self)

    def on_create(self):
        username = self.entry_user.get().strip()
        pwd1 = self.entry_pwd1.get().strip()
        pwd2 = self.entry_pwd2.get().strip()
        if not username or not pwd1 or not pwd2:
            messagebox.showerror("Erreur", "Tous les champs sont requis.")
            return
        if pwd1 != pwd2:
            messagebox.showerror("Erreur", "Les mots de passe ne correspondent pas.")
            return
        if create_user(username, pwd1, role='admin'):
            messagebox.showinfo("Succès", "Administrateur créé. Veuillez vous reconnecter.")
            self.result = True
            self.destroy()
            LoginDialog(self.master)
        else:
            messagebox.showerror("Erreur", "Impossible de créer l'utilisateur (nom déjà existant).")

    def on_cancel(self):
        self.result = False
        self.destroy()

# ----------------------
# DIALOGUE GESTION UTILISATEURS (admin)
# ----------------------
class UserManagementDialog(tk.Toplevel):
    """
    Permet à l'admin de gérer les comptes : création, suppression, modification de rôle.
    """
    def __init__(self, parent, current_user_id):
        super().__init__(parent)
        self.title("Gestion des utilisateurs")
        self.resizable(False, False)
        self.current_user_id = current_user_id
        self.result = None

        columns = ('ID', 'Username', 'Role', 'Modules')
        self.user_list = ttk.Treeview(self, columns=columns, show='headings', height=8)
        self.user_list.heading('ID', text='ID'); self.user_list.column('ID', width=40, anchor=tk.CENTER)
        self.user_list.heading('Username', text='Nom d\'utilisateur'); self.user_list.column('Username', width=150)
        self.user_list.heading('Role', text='Rôle'); self.user_list.column('Role', width=80, anchor=tk.CENTER)
        self.user_list.heading('Modules', text='Modules autorisés'); self.user_list.column('Modules', width=220)
        self.user_list.grid(row=0, column=0, columnspan=4, padx=10, pady=5)
        self.load_users()

        ttk.Button(self, text="Ajouter", command=self.add_user).grid(row=1, column=0, padx=10, pady=5)
        ttk.Button(self, text="Supprimer", command=self.delete_user).grid(row=1, column=1, padx=10, pady=5)
        ttk.Button(self, text="Modifier Rôle", command=self.change_role).grid(row=1, column=2, padx=10, pady=5)
        ttk.Button(self, text="Modules", command=self.manage_modules).grid(row=1, column=3, padx=10, pady=5)
        ttk.Button(self, text="Fermer", command=self.on_close).grid(row=2, column=0, columnspan=4, pady=10)

        self.grab_set()
        self.wait_window(self)

    def load_users(self):
        for row in self.user_list.get_children():
            self.user_list.delete(row)
        rows = fetch_all_users()
        for user_id, username, role in rows:
            permissions = get_user_module_permissions(user_id, role=role)
            allowed_labels = [
                MODULE_LABELS.get(module, module.title())
                for module, allowed in permissions.items()
                if allowed
            ]
            modules_text = ', '.join(allowed_labels) if allowed_labels else 'Aucun'
            self.user_list.insert('', tk.END, values=(user_id, username, role, modules_text))

    def add_user(self):
        dlg = AddUserDialog(self)
        if dlg.result:
            username, pwd, role = dlg.result
            if create_user(username, pwd, role):
                self.load_users()
                messagebox.showinfo("Succès", f"Utilisateur '{username}' créé.")
            else:
                messagebox.showerror("Erreur", "Impossible de créer l'utilisateur (nom déjà existant).")

    def delete_user(self):
        sel = self.user_list.selection()
        if not sel:
            messagebox.showwarning("Attention", "Aucun utilisateur sélectionné.")
            return
        vals = self.user_list.item(sel[0])['values']
        user_id, username, role = vals
        if user_id == self.current_user_id:
            messagebox.showerror("Erreur", "Vous ne pouvez pas supprimer votre propre compte.")
            return
        if role == 'admin' and count_admin_users(exclude_user_id=user_id) == 0:
            messagebox.showerror(
                "Erreur",
                "Impossible de supprimer le dernier administrateur actif.",
            )
            return
        if messagebox.askyesno("Confirmer", f"Supprimer l'utilisateur '{username}' ?"):
            if delete_user_by_id(user_id):
                self.load_users()
                messagebox.showinfo("Succès", f"Utilisateur '{username}' supprimé.")
            else:
                messagebox.showerror(
                    "Erreur",
                    "Impossible de supprimer l'utilisateur (vérifiez les permissions).",
                )

    def change_role(self):
        sel = self.user_list.selection()
        if not sel:
            messagebox.showwarning("Attention", "Aucun utilisateur sélectionné.")
            return
        vals = self.user_list.item(sel[0])['values']
        user_id, username, role = vals
        if user_id == self.current_user_id:
            messagebox.showerror("Erreur", "Vous ne pouvez pas modifier votre propre rôle ici.")
            return
        new_role = simpledialog.askstring("Modifier rôle", f"Rôle pour '{username}' (admin / user) :", initialvalue=role, parent=self)
        if new_role and new_role in ('admin','user'):
            if role == 'admin' and new_role != 'admin' and count_admin_users(exclude_user_id=user_id) == 0:
                messagebox.showerror(
                    "Erreur",
                    "Impossible de retirer le dernier administrateur restant.",
                )
                return
            if update_user_role(user_id, new_role):
                self.load_users()
                messagebox.showinfo("Succès", f"Rôle de '{username}' changé en '{new_role}'.")
            else:
                messagebox.showerror(
                    "Erreur",
                    "Impossible de modifier le rôle (vérifiez les permissions).",
                )
        else:
            messagebox.showerror("Erreur", "Rôle invalide. Choisir 'admin' ou 'user'.")

    def manage_modules(self):
        sel = self.user_list.selection()
        if not sel:
            messagebox.showwarning("Attention", "Aucun utilisateur sélectionné.")
            return
        user_id, username, role, _modules = self.user_list.item(sel[0])['values']
        if role == 'admin':
            messagebox.showinfo(
                "Modules",
                "Les administrateurs disposent automatiquement de tous les modules.",
            )
            return
        permissions = get_user_module_permissions(user_id, role=role)
        dialog = ModulePermissionsDialog(self, username, permissions)
        if dialog.result is None:
            return
        if set_user_module_permissions(user_id, dialog.result):
            self.load_users()
            messagebox.showinfo(
                "Succès",
                f"Modules autorisés mis à jour pour '{username}'.",
            )
        else:
            messagebox.showerror(
                "Erreur",
                "Impossible de mettre à jour les permissions de modules.",
            )

    def on_close(self):
        self.destroy()

class AddUserDialog(tk.Toplevel):
    """
    Dialogue pour ajouter un compte utilisateur (admin uniquement).
    """
    def __init__(self, parent):
        super().__init__(parent)
        self.title("Ajouter utilisateur")
        self.resizable(False, False)
        self.result = None
        self.protocol("WM_DELETE_WINDOW", self.on_cancel)

        ttk.Label(self, text="Nom d'utilisateur :").grid(row=0, column=0, padx=10, pady=5, sticky=tk.W)
        self.entry_user = ttk.Entry(self, width=30)
        self.entry_user.grid(row=0, column=1, padx=10, pady=5)

        ttk.Label(self, text="Mot de passe :").grid(row=1, column=0, padx=10, pady=5, sticky=tk.W)
        self.entry_pwd1 = ttk.Entry(self, show="*", width=30)
        self.entry_pwd1.grid(row=1, column=1, padx=10, pady=5)

        ttk.Label(self, text="Confirmer mot de passe :").grid(row=2, column=0, padx=10, pady=5, sticky=tk.W)
        self.entry_pwd2 = ttk.Entry(self, show="*", width=30)
        self.entry_pwd2.grid(row=2, column=1, padx=10, pady=5)

        ttk.Label(self, text="Rôle :").grid(row=3, column=0, padx=10, pady=5, sticky=tk.W)
        self.role_combobox = ttk.Combobox(self, state='readonly', values=('admin','user'), width=28)
        self.role_combobox.grid(row=3, column=1, padx=10, pady=5)
        self.role_combobox.current(1)

        btn_frame = ttk.Frame(self)
        btn_frame.grid(row=4, column=0, columnspan=2, pady=10)
        ttk.Button(btn_frame, text="Créer", command=self.on_create).pack(side=tk.LEFT, padx=5)
        ttk.Button(btn_frame, text="Annuler", command=self.on_cancel).pack(side=tk.LEFT, padx=5)

        self.entry_user.focus()
        self.grab_set()
        self.wait_window(self)

    def on_create(self):
        username = self.entry_user.get().strip()
        pwd1 = self.entry_pwd1.get().strip()
        pwd2 = self.entry_pwd2.get().strip()
        role = self.role_combobox.get()
        if not username or not pwd1 or not pwd2:
            messagebox.showerror("Erreur", "Tous les champs sont requis.")
            return
        if pwd1 != pwd2:
            messagebox.showerror("Erreur", "Les mots de passe ne correspondent pas.")
            return
        self.result = (username, pwd1, role)
        self.destroy()

    def on_cancel(self):
        self.result = None
        self.destroy()


class ModulePermissionsDialog(tk.Toplevel):
    """Dialogue permettant de définir les modules autorisés pour un utilisateur."""

    def __init__(self, parent: tk.Misc, username: str, permissions: dict[str, bool]):
        super().__init__(parent)
        self.title(f"Modules - {username}")
        self.resizable(False, False)
        self.result: Optional[dict[str, bool]] = None
        self.protocol("WM_DELETE_WINDOW", self.on_cancel)

        ttk.Label(
            self,
            text=f"Autoriser l'accès aux modules pour {username} :",
        ).grid(row=0, column=0, columnspan=2, padx=10, pady=(10, 5), sticky=tk.W)

        self.vars: dict[str, tk.BooleanVar] = {}
        for index, module in enumerate(AVAILABLE_MODULES, start=1):
            label = MODULE_LABELS.get(module, module.title())
            var = tk.BooleanVar(value=bool(permissions.get(module, False)))
            self.vars[module] = var
            ttk.Checkbutton(self, text=label, variable=var).grid(
                row=index,
                column=0,
                columnspan=2,
                padx=15,
                pady=2,
                sticky=tk.W,
            )

        btn_frame = ttk.Frame(self)
        btn_frame.grid(row=len(AVAILABLE_MODULES) + 1, column=0, columnspan=2, pady=10)
        ttk.Button(btn_frame, text="Enregistrer", command=self.on_confirm).pack(side=tk.LEFT, padx=5)
        ttk.Button(btn_frame, text="Annuler", command=self.on_cancel).pack(side=tk.LEFT, padx=5)

        self.grab_set()
        self.wait_window(self)

    def on_confirm(self):
        self.result = {module: var.get() for module, var in self.vars.items()}
        self.destroy()

    def on_cancel(self):
        self.result = None
        self.destroy()


class ClothingItemDialog(tk.Toplevel):
    """Boîte de dialogue pour créer ou modifier un article d'habillement."""

    def __init__(
        self,
        parent: tk.Misc,
        title: str,
        *,
        sizes: Optional[list[str]] = None,
        initial: Optional[dict] = None,
    ) -> None:
        super().__init__(parent)
        self.title(title)
        self.resizable(False, False)
        self.transient(parent)
        self.protocol("WM_DELETE_WINDOW", self.on_cancel)

        self.result: Optional[dict] = None

        initial = initial or {}
        self.var_name = tk.StringVar(value=initial.get('name', ''))
        self.var_category = tk.StringVar(value=initial.get('category', ''))
        self.var_size = tk.StringVar(value=initial.get('size', ''))
        self.var_quantity = tk.StringVar(value=str(initial.get('quantity', 0)))
        self.var_location = tk.StringVar(value=initial.get('location', ''))

        content = ttk.Frame(self, padding=10)
        content.grid(row=0, column=0, sticky="nsew")
        self.columnconfigure(0, weight=1)
        self.rowconfigure(0, weight=1)

        ttk.Label(content, text="Nom de l'article :").grid(row=0, column=0, sticky=tk.W, pady=2)
        self.entry_name = ttk.Entry(content, textvariable=self.var_name, width=40)
        self.entry_name.grid(row=0, column=1, sticky=tk.W, pady=2)

        ttk.Label(content, text="Catégorie :").grid(row=1, column=0, sticky=tk.W, pady=2)
        self.entry_category = ttk.Entry(content, textvariable=self.var_category, width=40)
        self.entry_category.grid(row=1, column=1, sticky=tk.W, pady=2)

        ttk.Label(content, text="Taille :").grid(row=2, column=0, sticky=tk.W, pady=2)
        if sizes:
            self.entry_size = ttk.Combobox(
                content,
                textvariable=self.var_size,
                values=sizes,
                width=10,
                state="readonly",
            )
            self.entry_size.grid(row=2, column=1, sticky=tk.W, pady=2)
        else:
            self.entry_size = ttk.Entry(content, textvariable=self.var_size, width=15)
            self.entry_size.grid(row=2, column=1, sticky=tk.W, pady=2)

        ttk.Label(content, text="Quantité :").grid(row=3, column=0, sticky=tk.W, pady=2)
        self.entry_quantity = ttk.Entry(content, textvariable=self.var_quantity, width=10)
        self.entry_quantity.grid(row=3, column=1, sticky=tk.W, pady=2)

        ttk.Label(content, text="Emplacement :").grid(row=4, column=0, sticky=tk.W, pady=2)
        self.entry_location = ttk.Entry(content, textvariable=self.var_location, width=40)
        self.entry_location.grid(row=4, column=1, sticky=tk.W, pady=2)

        ttk.Label(content, text="Note :").grid(row=5, column=0, sticky=tk.NW, pady=2)
        self.note_text = tk.Text(content, width=40, height=4)
        self.note_text.grid(row=5, column=1, sticky=tk.W, pady=2)
        note_value = initial.get('note')
        if note_value:
            self.note_text.insert('1.0', str(note_value))

        button_frame = ttk.Frame(content)
        button_frame.grid(row=6, column=0, columnspan=2, pady=(10, 0))
        ttk.Button(button_frame, text="Valider", command=self.on_ok).pack(side=tk.LEFT, padx=5)
        ttk.Button(button_frame, text="Annuler", command=self.on_cancel).pack(side=tk.LEFT, padx=5)

        self.bind('<Return>', lambda _event: self.on_ok())
        self.bind('<Escape>', lambda _event: self.on_cancel())
        self.entry_name.focus_set()

        self.grab_set()
        self.wait_window(self)

    def on_ok(self):
        name = self.var_name.get().strip()
        category = self.var_category.get().strip() or None
        size = self.var_size.get().strip() or None
        quantity_raw = self.var_quantity.get().strip()
        location = self.var_location.get().strip() or None
        note_text = self.note_text.get('1.0', tk.END).strip()
        note = note_text or None

        if not name:
            messagebox.showerror("Erreur", "Le nom de l'article est requis.", parent=self)
            return
        try:
            quantity = int(quantity_raw)
        except (TypeError, ValueError):
            messagebox.showerror("Erreur", "La quantité doit être un entier.", parent=self)
            return
        if quantity < 0:
            messagebox.showerror("Erreur", "La quantité doit être positive ou nulle.", parent=self)
            return

        self.result = {
            'name': name,
            'category': category,
            'size': size,
            'quantity': quantity,
            'location': location,
            'note': note,
        }
        self.destroy()

    def on_cancel(self):
        self.result = None
        self.destroy()


class PharmacyBatchDialog(tk.Toplevel):
    """Boîte de dialogue pour créer un lot pharmaceutique."""

    def __init__(self, parent: tk.Misc, title: str) -> None:
        super().__init__(parent)
        self.title(title)
        self.resizable(False, False)
        self.transient(parent)
        self.protocol("WM_DELETE_WINDOW", self.on_cancel)

        self.result: Optional[dict] = None

        self.var_name = tk.StringVar()
        self.var_lot = tk.StringVar()
        self.var_quantity = tk.StringVar(value="0")
        self.var_expiration = tk.StringVar()
        self.var_barcode = tk.StringVar()
        self.var_category = tk.StringVar()
        self.var_dosage = tk.StringVar()
        self.var_form = tk.StringVar()
        self.var_storage = tk.StringVar()
        self.var_prescription = tk.BooleanVar(value=False)

        content = ttk.Frame(self, padding=10)
        content.grid(row=0, column=0, sticky="nsew")
        self.columnconfigure(0, weight=1)
        self.rowconfigure(0, weight=1)

        ttk.Label(content, text="Nom du médicament :").grid(row=0, column=0, sticky=tk.W, pady=2)
        self.entry_name = ttk.Entry(content, textvariable=self.var_name, width=40)
        self.entry_name.grid(row=0, column=1, sticky=tk.W, pady=2)

        ttk.Label(content, text="Numéro de lot :").grid(row=1, column=0, sticky=tk.W, pady=2)
        self.entry_lot = ttk.Entry(content, textvariable=self.var_lot, width=40)
        self.entry_lot.grid(row=1, column=1, sticky=tk.W, pady=2)

        ttk.Label(content, text="Quantité :").grid(row=2, column=0, sticky=tk.W, pady=2)
        self.entry_quantity = ttk.Entry(content, textvariable=self.var_quantity, width=15)
        self.entry_quantity.grid(row=2, column=1, sticky=tk.W, pady=2)

        ttk.Label(content, text="Péremption (JJ/MM/AAAA) :").grid(row=3, column=0, sticky=tk.W, pady=2)
        self.entry_expiration = ttk.Entry(content, textvariable=self.var_expiration, width=20)
        self.entry_expiration.grid(row=3, column=1, sticky=tk.W, pady=2)

        ttk.Label(content, text="Code-barres :").grid(row=4, column=0, sticky=tk.W, pady=2)
        self.entry_barcode = ttk.Entry(content, textvariable=self.var_barcode, width=40)
        self.entry_barcode.grid(row=4, column=1, sticky=tk.W, pady=2)

        ttk.Label(content, text="Catégorie :").grid(row=5, column=0, sticky=tk.W, pady=2)
        self.entry_category = ttk.Entry(content, textvariable=self.var_category, width=40)
        self.entry_category.grid(row=5, column=1, sticky=tk.W, pady=2)

        ttk.Label(content, text="Dosage :").grid(row=6, column=0, sticky=tk.W, pady=2)
        self.entry_dosage = ttk.Entry(content, textvariable=self.var_dosage, width=40)
        self.entry_dosage.grid(row=6, column=1, sticky=tk.W, pady=2)

        ttk.Label(content, text="Forme :").grid(row=7, column=0, sticky=tk.W, pady=2)
        self.entry_form = ttk.Entry(content, textvariable=self.var_form, width=40)
        self.entry_form.grid(row=7, column=1, sticky=tk.W, pady=2)

        ttk.Label(content, text="Condition de stockage :").grid(row=8, column=0, sticky=tk.W, pady=2)
        self.entry_storage = ttk.Entry(content, textvariable=self.var_storage, width=40)
        self.entry_storage.grid(row=8, column=1, sticky=tk.W, pady=2)

        ttk.Checkbutton(
            content,
            text="Ordonnance requise",
            variable=self.var_prescription,
        ).grid(row=9, column=1, sticky=tk.W, pady=2)

        ttk.Label(content, text="Note :").grid(row=10, column=0, sticky=tk.NW, pady=2)
        self.note_text = tk.Text(content, width=40, height=4)
        self.note_text.grid(row=10, column=1, sticky=tk.W, pady=2)

        button_frame = ttk.Frame(content)
        button_frame.grid(row=11, column=0, columnspan=2, pady=(10, 0))
        ttk.Button(button_frame, text="Valider", command=self.on_ok).pack(side=tk.LEFT, padx=5)
        ttk.Button(button_frame, text="Annuler", command=self.on_cancel).pack(side=tk.LEFT, padx=5)

        self.bind('<Return>', lambda _event: self.on_ok())
        self.bind('<Escape>', lambda _event: self.on_cancel())
        self.entry_name.focus_set()

        self.grab_set()
        self.wait_window(self)

    def on_ok(self):
        name = self.var_name.get().strip()
        lot = self.var_lot.get().strip()
        quantity_raw = self.var_quantity.get().strip()
        expiration_raw = self.var_expiration.get().strip()
        barcode = self.var_barcode.get().strip() or None
        category = self.var_category.get().strip() or None
        dosage = self.var_dosage.get().strip() or None
        form = self.var_form.get().strip() or None
        storage = self.var_storage.get().strip() or None
        note_text = self.note_text.get('1.0', tk.END).strip()
        note = note_text or None

        if not name:
            messagebox.showerror("Erreur", "Le nom du médicament est requis.", parent=self)
            return
        if not lot:
            messagebox.showerror("Erreur", "Le numéro de lot est requis.", parent=self)
            return
        try:
            quantity = int(quantity_raw)
        except (TypeError, ValueError):
            messagebox.showerror("Erreur", "La quantité doit être un entier positif.", parent=self)
            return
        if quantity < 0:
            messagebox.showerror("Erreur", "La quantité doit être positive ou nulle.", parent=self)
            return

        expiration_value: Optional[str]
        if expiration_raw:
            try:
                expiration_value = parse_user_date(expiration_raw)
            except ValueError:
                messagebox.showerror(
                    "Erreur",
                    "Format de date invalide. Utilisez JJ/MM/AAAA.",
                    parent=self,
                )
                return
        else:
            expiration_value = None

        self.result = {
            "name": name,
            "lot_number": lot,
            "quantity": quantity,
            "expiration_date": expiration_value,
            "barcode": barcode,
            "category": category,
            "dosage": dosage,
            "form": form,
            "storage_condition": storage,
            "prescription_required": bool(self.var_prescription.get()),
            "note": note,
        }
        self.destroy()

    def on_cancel(self):
        self.result = None
        self.destroy()


class ColumnManagerDialog(tk.Toplevel):
    """Boîte de dialogue pour ajuster l'ordre et la visibilité des colonnes d'inventaire."""

    def __init__(
        self,
        master: tk.Misc,
        *,
        columns: tuple[str, ...],
        order: list[str],
        hidden: set[str],
    ) -> None:
        super().__init__(master)
        self.title("Personnalisation des colonnes")
        self.transient(master)
        self.grab_set()
        self.resizable(False, False)
        self.protocol("WM_DELETE_WINDOW", self._on_cancel)

        self.result: Optional[tuple[list[str], set[str]]] = None
        self.default_columns = list(columns)
        self.column_order = list(order)
        self.hidden_columns = set(hidden)

        main_frame = ttk.Frame(self, padding=10)
        main_frame.grid(row=0, column=0, sticky="nsew")
        self.columnconfigure(0, weight=1)
        self.rowconfigure(0, weight=1)

        ttk.Label(main_frame, text="Ordre d'affichage :").grid(
            row=0,
            column=0,
            columnspan=2,
            sticky=tk.W,
        )

        list_frame = ttk.Frame(main_frame)
        list_frame.grid(row=1, column=0, rowspan=4, sticky="nsew")
        main_frame.rowconfigure(1, weight=1)
        main_frame.columnconfigure(0, weight=1)

        self.listbox = tk.Listbox(
            list_frame,
            exportselection=False,
            height=max(7, len(self.column_order)),
        )
        self.listbox.grid(row=0, column=0, sticky="nsew")
        list_frame.columnconfigure(0, weight=1)
        list_frame.rowconfigure(0, weight=1)

        scrollbar = ttk.Scrollbar(
            list_frame,
            orient=tk.VERTICAL,
            command=self.listbox.yview,
        )
        scrollbar.grid(row=0, column=1, sticky="ns")
        self.listbox.configure(yscrollcommand=scrollbar.set)

        button_frame = ttk.Frame(main_frame)
        button_frame.grid(row=1, column=1, rowspan=4, sticky="n", padx=(10, 0))

        btn_up = ttk.Button(button_frame, text="Monter", command=self._move_up)
        btn_down = ttk.Button(button_frame, text="Descendre", command=self._move_down)
        self.toggle_button = ttk.Button(
            button_frame,
            text="Afficher/Masquer",
            command=self._toggle_selected,
        )
        btn_reset = ttk.Button(button_frame, text="Réinitialiser", command=self._reset_defaults)

        btn_up.grid(row=0, column=0, sticky="ew", pady=(0, 5))
        btn_down.grid(row=1, column=0, sticky="ew", pady=(0, 5))
        self.toggle_button.grid(row=2, column=0, sticky="ew", pady=(0, 5))
        btn_reset.grid(row=3, column=0, sticky="ew")

        action_frame = ttk.Frame(self, padding=(10, 0, 10, 10))
        action_frame.grid(row=1, column=0, sticky="e")

        btn_cancel = ttk.Button(action_frame, text="Annuler", command=self._on_cancel)
        btn_ok = ttk.Button(action_frame, text="Enregistrer", command=self._on_validate)
        btn_cancel.grid(row=0, column=0, padx=(0, 5))
        btn_ok.grid(row=0, column=1)

        self.listbox.bind('<<ListboxSelect>>', self._on_selection_changed)
        self.listbox.bind('<Double-Button-1>', lambda _event: self._toggle_selected())
        self.bind('<Return>', lambda _event: self._on_validate())
        self.bind('<Escape>', lambda _event: self._on_cancel())

        self._refresh_listbox()
        if self.column_order:
            self.listbox.selection_set(0)
            self._update_toggle_button()

        self.wait_visibility()
        self.focus_set()

    def _refresh_listbox(self) -> None:
        self.listbox.delete(0, tk.END)
        for col in self.column_order:
            marker = '✓' if col not in self.hidden_columns else '✗'
            self.listbox.insert(tk.END, f"[{marker}] {col}")

    def _current_index(self) -> Optional[int]:
        selection = self.listbox.curselection()
        if not selection:
            return None
        return int(selection[0])

    def _move_up(self) -> None:
        idx = self._current_index()
        if idx is None or idx <= 0:
            return
        self.column_order[idx - 1], self.column_order[idx] = (
            self.column_order[idx],
            self.column_order[idx - 1],
        )
        self._refresh_listbox()
        self.listbox.selection_set(idx - 1)
        self._update_toggle_button()

    def _move_down(self) -> None:
        idx = self._current_index()
        if idx is None or idx >= len(self.column_order) - 1:
            return
        self.column_order[idx + 1], self.column_order[idx] = (
            self.column_order[idx],
            self.column_order[idx + 1],
        )
        self._refresh_listbox()
        self.listbox.selection_set(idx + 1)
        self._update_toggle_button()

    def _toggle_selected(self) -> None:
        idx = self._current_index()
        if idx is None:
            return
        column = self.column_order[idx]
        if column in self.hidden_columns:
            self.hidden_columns.remove(column)
        else:
            self.hidden_columns.add(column)
        self._refresh_listbox()
        self.listbox.selection_set(idx)
        self._update_toggle_button()

    def _reset_defaults(self) -> None:
        self.column_order = list(self.default_columns)
        self.hidden_columns.clear()
        self._refresh_listbox()
        if self.column_order:
            self.listbox.selection_clear(0, tk.END)
            self.listbox.selection_set(0)
        self._update_toggle_button()

    def _on_selection_changed(self, _event=None) -> None:
        self._update_toggle_button()

    def _update_toggle_button(self) -> None:
        idx = self._current_index()
        if idx is None:
            self.toggle_button.config(text="Afficher/Masquer", state=tk.DISABLED)
            return
        column = self.column_order[idx]
        if column in self.hidden_columns:
            self.toggle_button.config(text="Afficher", state=tk.NORMAL)
        else:
            self.toggle_button.config(text="Masquer", state=tk.NORMAL)

    def _on_validate(self) -> None:
        visible_columns = [col for col in self.column_order if col not in self.hidden_columns]
        if not visible_columns:
            messagebox.showerror(
                "Colonnes",
                "Sélectionnez au moins une colonne à afficher.",
                parent=self,
            )
            return
        self.result = (list(self.column_order), set(self.hidden_columns))
        self.destroy()

    def _on_cancel(self) -> None:
        self.result = None
        self.destroy()

# ----------------------
# CLASSE PRINCIPALE DE L'APPLICATION
# ----------------------
class StockApp(tk.Tk):
    CLOTHING_SIZES = ["XXS", "XS", "S", "M", "L", "XL", "XXL"]
    SHOE_SIZES = [str(i) for i in range(30, 61)]

    def __init__(
        self,
        current_user,
        current_role,
        current_user_id,
        allowed_modules: Optional[dict[str, bool]] = None,
    ):
        startup_listener.record(
            "Construction de l'interface principale StockApp.",
            level=logging.DEBUG,
        )
        super().__init__()
        self.current_user = current_user
        self.current_role = current_role
        self.current_user_id = current_user_id
        self.allowed_modules = allowed_modules or {}
        if self.current_role == 'admin':
            self.allowed_modules = {module: True for module in AVAILABLE_MODULES}
        elif not self.allowed_modules:
            self.allowed_modules = default_module_permissions_for_role(self.current_role)
        self.audit_logger = audit_logger

        self.title(f"Gestion Stock Pro - Connecté : {self.current_user} ({self.current_role})")
        self.geometry("950x600")
        self.protocol("WM_DELETE_WINDOW", self.on_closing)
        self.style = ttk.Style(self)
        self.style.theme_use("clam")

        self.low_stock_threshold = config['Settings'].getint(
            'low_stock_threshold',
            fallback=DEFAULT_LOW_STOCK_THRESHOLD
        )

        self.inventory_allowed = bool(self.allowed_modules.get('inventory', True))
        self.pharmacy_allowed = bool(self.allowed_modules.get('pharmacy', False))
        self.clothing_allowed = bool(self.allowed_modules.get('clothing', False))

        self.inventory_visible = self.inventory_allowed and config['Settings'].getboolean(
            'show_inventory_tab',
            fallback=True,
        )
        self.pharmacy_enabled = self.pharmacy_allowed and ENABLE_PHARMACY_MODULE
        self.clothing_enabled = self.clothing_allowed and ENABLE_CLOTHING_MODULE

        self.create_menu()
        self.create_toolbar()
        self.create_statusbar()
        self.create_main_frames()
        startup_listener.record(
            "Menus et composants principaux créés.",
            level=logging.DEBUG,
        )

        try:
            startup_listener.record(
                "Initialisation de la base stock depuis StockApp.",
                level=logging.DEBUG,
            )
            init_stock_db(DB_PATH)
        except Exception as e:
            startup_listener.record(
                f"Échec d'initialisation de la base stock dans StockApp : {e}",
                level=logging.ERROR,
            )
            messagebox.showerror("Erreur BD", f"Impossible d'initialiser la base du stock : {e}")
            self.destroy()
            return

        # Appliquer largeurs sauvegardées
        self.apply_saved_column_widths()
        startup_listener.record("Largeurs de colonnes restaurées.", level=logging.DEBUG)
        if self.inventory_allowed:
            self.load_inventory()
            startup_listener.record("Inventaire initial chargé.", level=logging.DEBUG)

        self.alert_manager = AlertManager(self, threshold=self.low_stock_threshold)
        startup_listener.record("Gestionnaire d'alertes initialisé.", level=logging.DEBUG)

        if ENABLE_VOICE and SR_LIB_AVAILABLE:
            if microphone is None:
                init_recognizer()

    def on_closing(self):
        self.save_inventory_column_preferences()
        self.save_column_widths()
        if hasattr(self, 'dashboard_job') and self.dashboard_job:
            try:
                self.after_cancel(self.dashboard_job)
            except Exception:
                pass
            self.dashboard_job = None
        pending_refresh = getattr(self, '_pending_dashboard_refresh', None)
        if pending_refresh:
            try:
                self.after_cancel(pending_refresh)
            except Exception:
                pass
            self._pending_dashboard_refresh = None
        if hasattr(self, 'alert_manager') and self.alert_manager:
            self.alert_manager.stop()
        global voice_active
        voice_active = False
        self.destroy()

    def log_user_action(self, message: str, *, level: int = logging.INFO) -> None:
        """Enregistre un événement utilisateur dans le journal d'audit."""

        if not message:
            return
        try:
            self.audit_logger.log(
                level,
                "[utilisateur=%s|role=%s] %s",
                self.current_user,
                self.current_role,
                message,
            )
        except Exception:  # pragma: no cover - journalisation défensive
            logger.debug("Impossible d'enregistrer l'action utilisateur : %s", message, exc_info=True)


    def create_menu(self):
        menubar = tk.Menu(self)

        file_menu = tk.Menu(menubar, tearoff=0)
        file_menu.add_command(label="Déconnexion", command=self.logout)
        file_menu.add_separator()
        file_menu.add_command(label="Exporter CSV", command=self.export_csv)
        file_menu.add_separator()
        file_menu.add_command(label="Sauvegarder base", command=self.backup_database)
        file_menu.add_separator()
        file_menu.add_command(label="Quitter", command=self.on_closing)
        menubar.add_cascade(label="Fichier", menu=file_menu)

        settings_menu = tk.Menu(menubar, tearoff=0)
        settings_menu.add_command(label="Configuration générale", command=self.open_config_dialog)
        settings_menu.add_command(label="Gérer Catégories", command=self.open_category_dialog)
        settings_menu.add_command(
            label="Personnaliser colonnes",
            command=self.open_column_manager,
            state=tk.NORMAL if self.inventory_allowed else tk.DISABLED,
        )
        if self.current_role == 'admin':
            settings_menu.add_command(label="Gérer Utilisateurs", command=self.open_user_management)
        if ENABLE_VOICE and SR_LIB_AVAILABLE:
            settings_menu.add_separator()
            settings_menu.add_command(label="Configurer Micro", command=self.configure_microphone)
            settings_menu.add_separator()
            settings_menu.add_command(label="Aide Vocale", command=self.show_voice_help)
        else:
            settings_menu.add_separator()
            settings_menu.add_command(label="Aide Vocale", state='disabled')
        menubar.add_cascade(label="Paramètres", menu=settings_menu)

        if self.inventory_allowed:
            stock_menu = tk.Menu(menubar, tearoff=0)
            stock_menu.add_command(label="Ajouter Article", command=self.open_add_dialog)
            stock_menu.add_command(label="Modifier Article", command=self.open_edit_selected)
            stock_menu.add_command(label="Supprimer Article", command=self.delete_selected)
            stock_menu.add_separator()
            stock_menu.add_command(label="Entrée Stock", command=lambda: self.open_stock_adjustment(True))
            stock_menu.add_command(label="Sortie Stock", command=lambda: self.open_stock_adjustment(False))
            stock_menu.add_separator()
            stock_menu.add_command(label="Actualiser", command=self.load_inventory)
            menubar.add_cascade(label="Stock", menu=stock_menu)

        scan_menu = tk.Menu(menubar, tearoff=0)
        scan_state = tk.NORMAL if self.inventory_allowed else tk.DISABLED
        scan_menu.add_command(label="Scan Caméra", command=self.scan_camera, state=scan_state)
        scan_menu.add_command(
            label="Scan Douchette",
            command=lambda: self.entry_scan.focus(),
            state=scan_state,
        )
        menubar.add_cascade(label="Scan", menu=scan_menu)

        report_menu = tk.Menu(menubar, tearoff=0)
        report_menu.add_command(
            label="Rapport Stock Faible",
            command=self.report_low_stock,
            state=scan_state,
        )
        report_menu.add_command(
            label="Exporter Rapport PDF",
            command=self.generate_pdf_report,
            state=scan_state,
        )
        menubar.add_cascade(label="Rapports", menu=report_menu)

        module_menu = tk.Menu(menubar, tearoff=0)
        module_menu.add_command(label="Fournisseurs", command=self.open_supplier_management)
        module_menu.add_command(label="Bons de commande", command=self.open_purchase_orders)
        module_menu.add_command(label="Dotations collaborateurs", command=self.open_collaborator_gear)
        if self.current_role == 'admin':
            module_menu.add_command(label="Approvals en attente", command=self.open_approval_queue)
        self.inventory_module_var = tk.BooleanVar(
            value=self.inventory_visible if self.inventory_allowed else False
        )
        module_menu.add_checkbutton(
            label="Fenêtre Inventaire",
            variable=self.inventory_module_var,
            command=self.on_toggle_inventory_module,
            state=tk.NORMAL if self.inventory_allowed else tk.DISABLED,
        )
        self.pharmacy_module_var = tk.BooleanVar(value=self.pharmacy_enabled if self.pharmacy_allowed else False)
        module_menu.add_checkbutton(
            label="Gestion Pharmacie",
            variable=self.pharmacy_module_var,
            command=self.on_toggle_pharmacy_module,
            state=tk.NORMAL if self.pharmacy_allowed else tk.DISABLED,
        )
        self.clothing_module_var = tk.BooleanVar(value=self.clothing_enabled if self.clothing_allowed else False)
        module_menu.add_checkbutton(
            label="Gestion Habillement",
            variable=self.clothing_module_var,
            command=self.on_toggle_clothing_module,
            state=tk.NORMAL if self.clothing_allowed else tk.DISABLED,
        )
        menubar.add_cascade(label="Modules", menu=module_menu)

        help_menu = tk.Menu(menubar, tearoff=0)
        help_menu.add_command(label="À propos", command=self.show_about)
        menubar.add_cascade(label="Aide", menu=help_menu)

        self.config(menu=menubar)

    def create_toolbar(self):
        toolbar = ttk.Frame(self, padding=5)
<<<<<<< HEAD
        inventory_state = tk.NORMAL if self.inventory_allowed else tk.DISABLED
        btn_add = ttk.Button(toolbar, text="Ajouter", command=self.open_add_dialog, state=inventory_state)
        btn_edit = ttk.Button(toolbar, text="Modifier", command=self.open_edit_selected, state=inventory_state)
        btn_delete = ttk.Button(toolbar, text="Supprimer", command=self.delete_selected, state=inventory_state)
        btn_stock_in = ttk.Button(
            toolbar,
            text="Entrée",
            command=lambda: self.open_stock_adjustment(True),
            state=inventory_state,
        )
        btn_stock_out = ttk.Button(
            toolbar,
            text="Sortie",
            command=lambda: self.open_stock_adjustment(False),
            state=inventory_state,
        )
        btn_scan_cam = ttk.Button(toolbar, text="Scan Caméra", command=self.scan_camera, state=inventory_state)
=======
>>>>>>> 42cc8af4

        button_specs = [
            ("add", "Ajouter"),
            ("edit", "Modifier"),
            ("delete", "Supprimer"),
            ("stock_in", "Entrée"),
            ("stock_out", "Sortie"),
            ("scan", "Scan Caméra"),
            ("listen", "Écoute Micro"),
            ("stop_listen", "Arrêter Micro"),
            ("barcode", "Générer Code-Barres"),
            ("export", "Exporter CSV"),
            ("columns", "Colonnes"),
        ]

<<<<<<< HEAD
        btn_barcode_gen = ttk.Button(
            toolbar,
            text="Générer Code-Barres",
            command=lambda: self.generate_barcode_dialog()
        )
        btn_export = ttk.Button(toolbar, text="Exporter CSV", command=self.export_csv, state=inventory_state)
        btn_columns = ttk.Button(toolbar, text="Colonnes", command=self.open_column_manager, state=inventory_state)

        btn_add.pack(side=tk.LEFT, padx=2)
        btn_edit.pack(side=tk.LEFT, padx=2)
        btn_delete.pack(side=tk.LEFT, padx=2)
        btn_stock_in.pack(side=tk.LEFT, padx=2)
        btn_stock_out.pack(side=tk.LEFT, padx=2)
        btn_scan_cam.pack(side=tk.LEFT, padx=2)
        btn_listen.pack(side=tk.LEFT, padx=2)
        btn_stop_listen.pack(side=tk.LEFT, padx=2)
        btn_barcode_gen.pack(side=tk.LEFT, padx=2)
        btn_export.pack(side=tk.LEFT, padx=2)
        btn_columns.pack(side=tk.LEFT, padx=2)
=======
        self.toolbar_buttons: dict[str, ttk.Button] = {}
        for action, label in button_specs:
            button = ttk.Button(
                toolbar,
                text=label,
                command=lambda act=action: self._invoke_toolbar_action(act),
            )
            button.pack(side=tk.LEFT, padx=2)
            self.toolbar_buttons[action] = button

        if not (ENABLE_VOICE and SR_LIB_AVAILABLE):
            for key in ("listen", "stop_listen"):
                self.toolbar_buttons[key].config(state=tk.DISABLED)
>>>>>>> 42cc8af4

        toolbar.pack(fill=tk.X)
        self.toolbar = toolbar
        self._current_toolbar_handlers: dict[str, Callable[[], None]] = {}

    def _invoke_toolbar_action(self, action: str) -> None:
        handler = self._current_toolbar_handlers.get(action)
        if handler is None:
            return
        handler()

    def _on_notebook_tab_changed(self, _event=None) -> None:
        self.update_toolbar_state()

    def update_toolbar_state(self) -> None:
        if not hasattr(self, "toolbar_buttons"):
            return
        if not hasattr(self, "notebook"):
            return

        try:
            current_tab = self.notebook.select()
        except tk.TclError:
            current_tab = ""

        mode = "other"
        inventory_frame = getattr(self, "inventory_frame", None)
        clothing_frame = getattr(self, "clothing_frame", None)
        pharmacy_frame = getattr(self, "pharmacy_frame", None)

        if current_tab:
            if inventory_frame is not None and str(inventory_frame) == current_tab:
                mode = "inventory"
            elif clothing_frame is not None and str(clothing_frame) == current_tab:
                mode = "clothing"
            elif pharmacy_frame is not None and str(pharmacy_frame) == current_tab:
                mode = "pharmacy"

        handlers: dict[str, Callable[[], None]] = {}
        if mode == "clothing":
            handlers = {
                "add": self.open_clothing_register_dialog,
                "stock_in": self.adjust_selected_clothing_item,
                "stock_out": self.adjust_selected_clothing_item,
                "export": self.export_clothing_inventory,
            }
            if ENABLE_VOICE and SR_LIB_AVAILABLE:
                handlers["listen"] = start_voice_listening
                handlers["stop_listen"] = stop_voice_listening
        elif mode == "pharmacy":
            handlers = {
                "add": self.open_pharmacy_register_dialog,
                "stock_in": self.adjust_selected_pharmacy_batch,
                "stock_out": self.adjust_selected_pharmacy_batch,
            }
            if ENABLE_VOICE and SR_LIB_AVAILABLE:
                handlers["listen"] = start_voice_listening
                handlers["stop_listen"] = stop_voice_listening
        elif mode == "other" and (ENABLE_VOICE and SR_LIB_AVAILABLE):
            handlers = {
                "listen": start_voice_listening,
                "stop_listen": stop_voice_listening,
            }

        available_handlers: dict[str, Callable[[], None]] = {}
        for action, button in self.toolbar_buttons.items():
            handler = handlers.get(action)
            state = tk.DISABLED
            if handler is not None:
                if action in {"listen", "stop_listen"} and not (ENABLE_VOICE and SR_LIB_AVAILABLE):
                    handler = None
                else:
                    state = tk.NORMAL
            if handler is not None:
                available_handlers[action] = handler
            button.config(state=state)

        self._current_toolbar_handlers = available_handlers


    def create_statusbar(self):
        self.status = tk.StringVar()
        self.status.set("Prêt")
        status_bar = ttk.Label(self, textvariable=self.status, relief=tk.SUNKEN, anchor=tk.W)
        status_bar.pack(side=tk.BOTTOM, fill=tk.X)

    def create_main_frames(self):
        main_frame = ttk.Frame(self)
        main_frame.pack(fill=tk.BOTH, expand=True)

        self.notebook = ttk.Notebook(main_frame)
        self.notebook.pack(fill=tk.BOTH, expand=True)

        self.inventory_frame = ttk.Frame(self.notebook)
        self._inventory_tab_added = False
        self._build_inventory_tab_widgets()
        if self.inventory_visible:
            self.add_inventory_tab()

        self.dashboard_frame = ttk.Frame(self.notebook)
        self.notebook.add(self.dashboard_frame, text="Tableau de bord")

        self.clothing_frame: Optional[ttk.Frame] = None
        if self.clothing_enabled:
            self.add_clothing_tab()

        self.pharmacy_frame: Optional[ttk.Frame] = None
        if self.pharmacy_enabled:
            self.add_pharmacy_tab()

        self.notebook.bind("<<NotebookTabChanged>>", self._on_notebook_tab_changed)
        self.update_toolbar_state()

        self.create_dashboard_tab()

    def _build_inventory_tab_widgets(self) -> None:
        frame = getattr(self, "inventory_frame", None)
        if frame is None:
            return
        for child in frame.winfo_children():
            child.destroy()

        search_frame = ttk.Frame(frame)
        ttk.Label(search_frame, text="Rechercher :").pack(side=tk.LEFT, padx=5)
        self.entry_search = ttk.Entry(search_frame)
        self.entry_search.pack(side=tk.LEFT, padx=5)
        self.entry_search.bind('<KeyRelease>', lambda e: self.load_inventory())
        search_frame.pack(fill=tk.X, pady=5)

        scan_frame = ttk.Frame(frame)
        ttk.Label(scan_frame, text="Scanner (douchette) :").pack(side=tk.LEFT, padx=5)
        self.scan_var = tk.StringVar()
        self.entry_scan = ttk.Entry(scan_frame, textvariable=self.scan_var)
        self.entry_scan.pack(side=tk.LEFT, padx=5)
        self.entry_scan.focus()
        global scan_timer_id
        scan_timer_id = None

        def scan_var_callback(*_args):
            global scan_timer_id
            if scan_timer_id:
                try:
                    self.after_cancel(scan_timer_id)
                except Exception:
                    pass

            def process_after_delay():
                code = self.scan_var.get().strip()
                if code:
                    self.process_barcode(code, source='douchette')
                self.scan_var.set("")

            scan_timer_id = self.after(300, process_after_delay)

        self.scan_var.trace_add('write', scan_var_callback)
        scan_frame.pack(fill=tk.X, pady=5)

        cols = DEFAULT_INVENTORY_COLUMNS
        self.tree = ttk.Treeview(frame, columns=cols, show='headings', selectmode='browse')
        for col in cols:
            self.tree.heading(col, text=col)
            self.tree.column(col, anchor=tk.CENTER)
        self.load_inventory_column_preferences()
        self.tree.pack(fill=tk.BOTH, expand=True)

        # Configuration des couleurs de lignes selon le niveau de stock
        self.tree.tag_configure('stock_zero', background='#f8d7da', foreground='#721c24')
        self.tree.tag_configure('stock_low', background='#fff3cd', foreground='#856404')
        self.tree.tag_configure('stock_ok', background='#e8f5e9', foreground='#1b5e20')
        self.tree.tag_configure('stock_unknown', background='#f0f0f0', foreground='#333333')

    def add_inventory_tab(self) -> None:
        if getattr(self, "inventory_frame", None) is None:
            return
        if getattr(self, "_inventory_tab_added", False):
            return
        try:
            self.notebook.insert(0, self.inventory_frame, text="Inventaire")
        except tk.TclError:
            self.notebook.add(self.inventory_frame, text="Inventaire")
        self._inventory_tab_added = True
        self.update_toolbar_state()

    def remove_inventory_tab(self) -> None:
        if not getattr(self, "_inventory_tab_added", False):
            return
        try:
            self.notebook.forget(self.inventory_frame)
        except tk.TclError:
            pass
        self._inventory_tab_added = False
        self.update_toolbar_state()

    def add_clothing_tab(self) -> None:
        if getattr(self, "clothing_frame", None) is not None:
            return
        self.clothing_frame = ttk.Frame(self.notebook)
        self.notebook.add(self.clothing_frame, text="Habillement")
        self.create_clothing_tab()
        self.update_toolbar_state()

    def remove_clothing_tab(self) -> None:
        frame = getattr(self, "clothing_frame", None)
        if frame is None:
            return
        job = getattr(self, "_clothing_search_job", None)
        if job:
            try:
                self.after_cancel(job)
            except Exception:
                pass
        try:
            self.notebook.forget(frame)
        except tk.TclError:
            pass
        frame.destroy()
        self.clothing_frame = None
        for attr in (
            "clothing_summary_vars",
            "clothing_tree",
            "clothing_item_cache",
            "clothing_search_var",
            "clothing_include_zero_var",
        ):
            if hasattr(self, attr):
                delattr(self, attr)
        self._clothing_search_job = None
        self.update_toolbar_state()

    def create_clothing_tab(self) -> None:
        frame = getattr(self, "clothing_frame", None)
        if frame is None:
            return
        for child in frame.winfo_children():
            child.destroy()
        if clothing_inventory_manager is None:
            ttk.Label(
                frame,
                text="Module habillement indisponible : vérifiez l'installation.",
            ).pack(fill=tk.BOTH, expand=True, padx=20, pady=20)
            return
        try:
            ensure_clothing_inventory_schema()
        except Exception as exc:
            ttk.Label(
                frame,
                text=f"Impossible d'initialiser l'habillement : {exc}",
            ).pack(fill=tk.BOTH, expand=True, padx=20, pady=20)
            return

        self.clothing_summary_vars = {
            'total_items': tk.StringVar(value='0'),
            'total_quantity': tk.StringVar(value='0'),
            'depleted': tk.StringVar(value='0'),
        }

        summary_frame = ttk.LabelFrame(frame, text="Résumé", padding=10)
        summary_frame.pack(fill=tk.X, padx=10, pady=5)
        summary_labels = [
            ("Articles référencés", 'total_items'),
            ("Quantité totale", 'total_quantity'),
            ("Articles épuisés", 'depleted'),
        ]
        for col, (label, key) in enumerate(summary_labels):
            ttk.Label(summary_frame, text=f"{label} :").grid(row=0, column=col * 2, sticky=tk.W, padx=5)
            ttk.Label(summary_frame, textvariable=self.clothing_summary_vars[key]).grid(
                row=0,
                column=col * 2 + 1,
                sticky=tk.W,
                padx=2,
            )

        control_frame = ttk.Frame(frame)
        control_frame.pack(fill=tk.X, padx=10, pady=(0, 5))
        ttk.Label(control_frame, text="Rechercher :").grid(row=0, column=0, padx=5, pady=2, sticky=tk.W)
        self.clothing_search_var = tk.StringVar()
        search_entry = ttk.Entry(control_frame, textvariable=self.clothing_search_var, width=30)
        search_entry.grid(row=0, column=1, padx=5, pady=2, sticky=tk.W)
        search_entry.bind("<Return>", lambda _event: self.refresh_clothing_items())

        self.clothing_include_zero_var = tk.BooleanVar(value=True)
        ttk.Checkbutton(
            control_frame,
            text="Inclure quantités nulles",
            variable=self.clothing_include_zero_var,
            command=self.refresh_clothing_items,
        ).grid(row=0, column=2, padx=10, pady=2, sticky=tk.W)

        ttk.Button(
            control_frame,
            text="Ajouter article",
            command=self.open_clothing_register_dialog,
        ).grid(row=0, column=3, padx=5, pady=2, sticky=tk.W)
        ttk.Button(
            control_frame,
            text="Ajuster quantité",
            command=self.adjust_selected_clothing_item,
        ).grid(row=0, column=4, padx=5, pady=2, sticky=tk.W)
        ttk.Button(
            control_frame,
            text="Exporter CSV",
            command=self.export_clothing_inventory,
        ).grid(row=0, column=5, padx=5, pady=2, sticky=tk.W)

        control_frame.columnconfigure(6, weight=1)

        tree_container = ttk.Frame(frame)
        tree_container.pack(fill=tk.BOTH, expand=True, padx=10, pady=(0, 10))
        columns = ("name", "size", "category", "quantity", "location", "updated_at")
        self.clothing_tree = ttk.Treeview(
            tree_container,
            columns=columns,
            show='headings',
            selectmode='browse',
        )
        headings = {
            'name': ("Article", tk.W, 200),
            'size': ("Taille", tk.CENTER, 80),
            'category': ("Catégorie", tk.W, 140),
            'quantity': ("Quantité", tk.CENTER, 90),
            'location': ("Emplacement", tk.W, 160),
            'updated_at': ("Dernière MAJ", tk.CENTER, 140),
        }
        for key in columns:
            text, anchor, width = headings[key]
            self.clothing_tree.heading(key, text=text)
            self.clothing_tree.column(key, anchor=anchor, width=width)
        vsb = ttk.Scrollbar(tree_container, orient=tk.VERTICAL, command=self.clothing_tree.yview)
        hsb = ttk.Scrollbar(tree_container, orient=tk.HORIZONTAL, command=self.clothing_tree.xview)
        self.clothing_tree.configure(yscrollcommand=vsb.set, xscrollcommand=hsb.set)
        self.clothing_tree.grid(row=0, column=0, sticky='nsew')
        vsb.grid(row=0, column=1, sticky='ns')
        hsb.grid(row=1, column=0, sticky='ew')
        tree_container.columnconfigure(0, weight=1)
        tree_container.rowconfigure(0, weight=1)

        self.clothing_tree.tag_configure('clothing_empty', background='#f8d7da', foreground='#721c24')
        self.clothing_tree.tag_configure('clothing_low', background='#fff3cd', foreground='#856404')
        self.clothing_tree.bind("<Double-1>", self.on_clothing_item_double_click)

        self.clothing_item_cache: dict[str, ClothingItem] = {}
        self._clothing_search_job: Optional[str] = None
        self.clothing_search_var.trace_add('write', self._on_clothing_search_change)

        self.refresh_clothing_summary()
        self.refresh_clothing_items()
        self.update_toolbar_state()

    def _on_clothing_search_change(self, *_args) -> None:
        job = getattr(self, "_clothing_search_job", None)
        if job:
            try:
                self.after_cancel(job)
            except Exception:
                pass
        self._clothing_search_job = self.after(300, self.refresh_clothing_items)

    def refresh_clothing_items(self) -> None:
        if not hasattr(self, 'clothing_tree'):
            return
        if clothing_inventory_manager is None:
            return
        try:
            items = list_clothing_items(
                search=self.clothing_search_var.get(),
                include_zero=self.clothing_include_zero_var.get(),
            )
        except Exception as exc:
            messagebox.showerror(
                "Erreur",
                f"Impossible de charger l'habillement : {exc}",
                parent=self,
            )
            return
        self.clothing_tree.delete(*self.clothing_tree.get_children())
        self.clothing_item_cache.clear()
        for item in items:
            updated = format_display_datetime(item.updated_at)
            values = (
                item.name,
                item.size or '—',
                item.category or '—',
                item.quantity,
                item.location or '—',
                updated,
            )
            tags = []
            if item.quantity <= 0:
                tags.append('clothing_empty')
            elif item.quantity <= self.low_stock_threshold:
                tags.append('clothing_low')

            insert_kwargs: dict[str, Any] = {
                'parent': '',
                'index': 'end',
                'iid': str(item.id),
                'values': values,
            }

            if tags:
                insert_kwargs['tags'] = tuple(tags)

            self.clothing_tree.insert(**insert_kwargs)
            self.clothing_item_cache[str(item.id)] = item
        if items:
            self.clothing_tree.yview_moveto(0)

    def refresh_clothing_summary(self) -> None:
        if not hasattr(self, 'clothing_summary_vars'):
            return
        if clothing_inventory_manager is None:
            for var in self.clothing_summary_vars.values():
                var.set('—')
            return
        try:
            summary = summarize_clothing_stock()
        except Exception as exc:
            messagebox.showerror(
                "Erreur",
                f"Impossible de récupérer le résumé habillement : {exc}",
                parent=self,
            )
            for var in self.clothing_summary_vars.values():
                var.set('—')
            return
        self.clothing_summary_vars['total_items'].set(str(summary.get('total_items', 0)))
        self.clothing_summary_vars['total_quantity'].set(str(summary.get('total_quantity', 0)))
        self.clothing_summary_vars['depleted'].set(str(summary.get('depleted', 0)))

    def open_clothing_register_dialog(self) -> None:
        if clothing_inventory_manager is None:
            messagebox.showerror(
                "Module indisponible",
                "La gestion habillement n'est pas disponible sur cette installation.",
                parent=self,
            )
            return
        dialog = ClothingItemDialog(
            self,
            "Nouvel article habillement",
            sizes=self.CLOTHING_SIZES,
        )
        if not dialog.result:
            return
        try:
            register_clothing_item(operator=self.current_user, **dialog.result)
        except Exception as exc:
            messagebox.showerror(
                "Erreur",
                f"Impossible d'enregistrer l'article : {exc}",
                parent=self,
            )
            return
        messagebox.showinfo(
            "Succès",
            "L'article d'habillement a été enregistré avec succès.",
            parent=self,
        )
        self.refresh_clothing_summary()
        self.refresh_clothing_items()

    def adjust_selected_clothing_item(self) -> None:
        if clothing_inventory_manager is None or not hasattr(self, 'clothing_tree'):
            return
        selection = self.clothing_tree.selection()
        if not selection:
            messagebox.showinfo(
                "Sélection requise",
                "Sélectionnez un article à ajuster.",
                parent=self,
            )
            return
        item = self.clothing_item_cache.get(selection[0])
        if item is None:
            return
        delta_str = simpledialog.askstring(
            "Ajuster quantité",
            "Entrez la variation de quantité (ex: 5 ou -3) :",
            parent=self,
        )
        if delta_str is None:
            return
        try:
            delta = int(delta_str.strip())
        except (TypeError, ValueError):
            messagebox.showerror("Erreur", "Veuillez saisir un entier valide.", parent=self)
            return
        note = simpledialog.askstring(
            "Commentaire",
            "Ajouter un commentaire (optionnel) :",
            parent=self,
        )
        try:
            result = adjust_clothing_item_quantity(
                item.id,
                delta,
                operator=self.current_user,
                note=note or None,
            )
        except ValueError as exc:
            messagebox.showerror("Quantité invalide", str(exc), parent=self)
            return
        except Exception as exc:
            messagebox.showerror(
                "Erreur",
                f"Impossible d'ajuster l'article : {exc}",
                parent=self,
            )
            return
        if not result:
            messagebox.showerror(
                "Introuvable",
                "L'article sélectionné est introuvable.",
                parent=self,
            )
            return
        messagebox.showinfo(
            "Quantité mise à jour",
            f"Nouvelle quantité : {result.quantity}",
            parent=self,
        )
        self.refresh_clothing_summary()
        self.refresh_clothing_items()

    def export_clothing_inventory(self) -> None:
        if not hasattr(self, 'clothing_item_cache'):
            return
        file_path = filedialog.asksaveasfilename(
            title="Exporter l'habillement",
            defaultextension=".csv",
            filetypes=[("CSV", "*.csv"), ("Tous les fichiers", "*.*")],
        )
        if not file_path:
            return
        rows = []
        for item in self.clothing_item_cache.values():
            rows.append(
                (
                    item.name,
                    item.size or '',
                    item.category or '',
                    item.quantity,
                    item.location or '',
                    item.note or '',
                    format_display_datetime(item.updated_at),
                    item.operator or '',
                )
            )
        headers = (
            "Article",
            "Taille",
            "Catégorie",
            "Quantité",
            "Emplacement",
            "Note",
            "Dernière mise à jour",
            "Dernier opérateur",
        )
        try:
            export_rows_to_csv(file_path, headers, rows)
        except Exception as exc:
            messagebox.showerror(
                "Erreur",
                f"Impossible d'exporter les données : {exc}",
                parent=self,
            )
            return
        messagebox.showinfo(
            "Export terminé",
            f"Export réalisé avec succès : {file_path}",
            parent=self,
        )

    def on_clothing_item_double_click(self, _event=None) -> None:
        if not hasattr(self, 'clothing_tree'):
            return
        selection = self.clothing_tree.selection()
        if not selection:
            return
        item = self.clothing_item_cache.get(selection[0])
        if item is None:
            return
        details = [
            f"Article : {item.name}",
            f"Catégorie : {item.category or '—'}",
            f"Taille : {item.size or '—'}",
            f"Quantité : {item.quantity}",
            f"Emplacement : {item.location or '—'}",
            f"Note : {item.note or '—'}",
            f"Dernière mise à jour : {format_display_datetime(item.updated_at)}",
            f"Dernier opérateur : {item.operator or '—'}",
        ]
        messagebox.showinfo(
            "Détails habillement",
            "\n".join(details),
            parent=self,
        )

    def add_pharmacy_tab(self) -> None:
        if getattr(self, "pharmacy_frame", None) is not None:
            return
        self.pharmacy_frame = ttk.Frame(self.notebook)
        self.notebook.add(self.pharmacy_frame, text="Pharmacie")
        self.create_pharmacy_tab()
        self.update_toolbar_state()

    def remove_pharmacy_tab(self) -> None:
        frame = getattr(self, "pharmacy_frame", None)
        if frame is None:
            return
        job = getattr(self, "_pharmacy_search_job", None)
        if job:
            try:
                self.after_cancel(job)
            except Exception:
                pass
        try:
            self.notebook.forget(frame)
        except tk.TclError:
            pass
        frame.destroy()
        self.pharmacy_frame = None
        for attr in (
            "pharmacy_summary_vars",
            "pharmacy_tree",
            "pharmacy_batch_cache",
            "pharmacy_search_var",
            "pharmacy_include_zero_var",
        ):
            if hasattr(self, attr):
                delattr(self, attr)
        self._pharmacy_search_job = None
        self.update_toolbar_state()

    def on_toggle_inventory_module(self) -> None:
        if not self.inventory_allowed:
            self.inventory_module_var.set(False)
            messagebox.showerror(
                "Accès refusé",
                "Votre profil n'autorise pas l'accès à ce module.",
            )
            return
        enabled = bool(self.inventory_module_var.get())
        if enabled == self.inventory_visible:
            return
        self.inventory_visible = enabled
        if enabled:
            self.add_inventory_tab()
        else:
            self.remove_inventory_tab()
        config['Settings']['show_inventory_tab'] = 'true' if enabled else 'false'
        with open(CONFIG_FILE, 'w', encoding='utf-8') as f:
            config.write(f)

    def on_toggle_pharmacy_module(self) -> None:
        if not self.pharmacy_allowed:
            self.pharmacy_module_var.set(False)
            messagebox.showerror(
                "Accès refusé",
                "Votre profil n'autorise pas l'accès à ce module.",
            )
            return
        enabled = bool(self.pharmacy_module_var.get())
        if enabled == self.pharmacy_enabled:
            return
        self.pharmacy_enabled = enabled
        if enabled:
            self.add_pharmacy_tab()
        else:
            self.remove_pharmacy_tab()
        config['Settings']['enable_pharmacy_module'] = 'true' if enabled else 'false'
        with open(CONFIG_FILE, 'w', encoding='utf-8') as f:
            config.write(f)

    def on_toggle_clothing_module(self) -> None:
        if not self.clothing_allowed:
            self.clothing_module_var.set(False)
            messagebox.showerror(
                "Accès refusé",
                "Votre profil n'autorise pas l'accès à ce module.",
            )
            return
        enabled = bool(self.clothing_module_var.get())
        if enabled == self.clothing_enabled:
            return
        self.clothing_enabled = enabled
        if enabled:
            self.add_clothing_tab()
        else:
            self.remove_clothing_tab()
        config['Settings']['enable_clothing_module'] = 'true' if enabled else 'false'
        with open(CONFIG_FILE, 'w', encoding='utf-8') as f:
            config.write(f)

    def load_inventory_column_preferences(self) -> None:
        """Charge l'ordre et la visibilité des colonnes de l'inventaire."""
        if 'InventoryColumns' not in config:
            config['InventoryColumns'] = {
                'order': ','.join(DEFAULT_INVENTORY_COLUMNS),
                'hidden': '',
            }
        _normalize_inventory_columns_section(config['InventoryColumns'])
        section = config['InventoryColumns']
        order_values = [col.strip() for col in section.get('order', '').split(',') if col.strip()]
        self.inventory_column_order = [
            col for col in order_values if col in DEFAULT_INVENTORY_COLUMNS
        ]
        for col in DEFAULT_INVENTORY_COLUMNS:
            if col not in self.inventory_column_order:
                self.inventory_column_order.append(col)
        hidden_values = [
            col.strip() for col in section.get('hidden', '').split(',') if col.strip()
        ]
        self.inventory_hidden_columns = {
            col for col in hidden_values if col in DEFAULT_INVENTORY_COLUMNS
        }
        self._apply_inventory_column_preferences()

    def _apply_inventory_column_preferences(self) -> None:
        display_columns = [
            col for col in self.inventory_column_order if col not in self.inventory_hidden_columns
        ]
        if not display_columns:
            self.inventory_hidden_columns.clear()
            display_columns = list(self.inventory_column_order)
        valid_display = [
            col for col in display_columns if col in self.tree['columns']
        ]
        if not valid_display:
            valid_display = list(DEFAULT_INVENTORY_COLUMNS)
        self.tree.configure(displaycolumns=valid_display)

    def save_inventory_column_preferences(self) -> None:
        if 'InventoryColumns' not in config:
            config['InventoryColumns'] = {}
        config['InventoryColumns']['order'] = ','.join(self.inventory_column_order)
        hidden_order = [
            col for col in self.inventory_column_order if col in self.inventory_hidden_columns
        ]
        for col in DEFAULT_INVENTORY_COLUMNS:
            if col in self.inventory_hidden_columns and col not in hidden_order:
                hidden_order.append(col)
        config['InventoryColumns']['hidden'] = ','.join(hidden_order)
        _normalize_inventory_columns_section(config['InventoryColumns'])
        with open(CONFIG_FILE, 'w', encoding='utf-8') as f:
            config.write(f)

    def open_column_manager(self) -> None:
        dialog = ColumnManagerDialog(
            self,
            columns=DEFAULT_INVENTORY_COLUMNS,
            order=list(self.inventory_column_order),
            hidden=set(self.inventory_hidden_columns),
        )
        self.wait_window(dialog)
        if dialog.result:
            order, hidden = dialog.result
            normalized_order = [col for col in order if col in DEFAULT_INVENTORY_COLUMNS]
            for col in DEFAULT_INVENTORY_COLUMNS:
                if col not in normalized_order:
                    normalized_order.append(col)
            self.inventory_column_order = normalized_order
            self.inventory_hidden_columns = {
                col for col in hidden if col in DEFAULT_INVENTORY_COLUMNS
            }
            self._apply_inventory_column_preferences()
            self.save_inventory_column_preferences()

    def create_dashboard_tab(self):
        self.dashboard_vars = {
            'total_items': tk.StringVar(value='0'),
            'total_quantity': tk.StringVar(value='0'),
            'stock_value': tk.StringVar(value='0.00 €'),
            'low_stock_count': tk.StringVar(value='0'),
        }

        summary_frame = ttk.Frame(self.dashboard_frame, padding=10)
        summary_frame.pack(fill=tk.X, anchor=tk.N)

        ttk.Label(summary_frame, text="Articles", font=('Segoe UI', 12, 'bold')).grid(row=0, column=0, padx=10, pady=5)
        ttk.Label(summary_frame, textvariable=self.dashboard_vars['total_items']).grid(row=1, column=0, padx=10)

        ttk.Label(summary_frame, text="Quantité totale", font=('Segoe UI', 12, 'bold')).grid(row=0, column=1, padx=10, pady=5)
        ttk.Label(summary_frame, textvariable=self.dashboard_vars['total_quantity']).grid(row=1, column=1, padx=10)

        ttk.Label(summary_frame, text="Valeur estimée", font=('Segoe UI', 12, 'bold')).grid(row=0, column=2, padx=10, pady=5)
        ttk.Label(summary_frame, textvariable=self.dashboard_vars['stock_value']).grid(row=1, column=2, padx=10)

        ttk.Label(summary_frame, text="Stocks faibles", font=('Segoe UI', 12, 'bold')).grid(row=0, column=3, padx=10, pady=5)
        ttk.Label(summary_frame, textvariable=self.dashboard_vars['low_stock_count']).grid(row=1, column=3, padx=10)

        self._dashboard_filter_update_blocked = False
        self.dashboard_selected_category_id = None

        filter_frame = ttk.LabelFrame(self.dashboard_frame, text="Filtres", padding=10)
        filter_frame.pack(fill=tk.X, padx=10, pady=(0, 10))

        ttk.Label(filter_frame, text="Catégorie :").grid(row=0, column=0, padx=5, pady=5, sticky=tk.W)
        self.dashboard_category_var = tk.StringVar()
        self.dashboard_category_combobox = ttk.Combobox(
            filter_frame,
            state='readonly',
            textvariable=self.dashboard_category_var,
            width=30,
        )
        self.dashboard_category_combobox.grid(row=0, column=1, padx=5, pady=5, sticky=tk.W)
        self.dashboard_category_combobox.bind("<<ComboboxSelected>>", self.on_dashboard_filter_change)

        self.dashboard_category_ids = []
        self.load_dashboard_categories()

        ttk.Label(filter_frame, text="Période ventes :").grid(row=0, column=2, padx=5, pady=5, sticky=tk.W)
        self.dashboard_sales_period_map = {
            "7 jours": 7,
            "14 jours": 14,
            "30 jours": 30,
            "90 jours": 90,
        }
        self.dashboard_sales_period_default_label = "30 jours"
        self.dashboard_sales_period_var = tk.StringVar(value=self.dashboard_sales_period_default_label)
        self.dashboard_sales_period_combobox = ttk.Combobox(
            filter_frame,
            state='readonly',
            textvariable=self.dashboard_sales_period_var,
            values=list(self.dashboard_sales_period_map.keys()),
            width=12,
        )
        self.dashboard_sales_period_combobox.grid(row=0, column=3, padx=5, pady=5, sticky=tk.W)
        self.dashboard_sales_period_combobox.set(self.dashboard_sales_period_default_label)
        self.dashboard_sales_period_combobox.bind("<<ComboboxSelected>>", self.on_dashboard_filter_change)

        ttk.Label(filter_frame, text="Historique mouvements :").grid(row=0, column=4, padx=5, pady=5, sticky=tk.W)
        self.dashboard_movement_period_map = {
            "7 jours": 7,
            "14 jours": 14,
            "30 jours": 30,
            "60 jours": 60,
        }
        self.dashboard_movement_period_default_label = "14 jours"
        self.dashboard_movement_period_var = tk.StringVar(value=self.dashboard_movement_period_default_label)
        self.dashboard_movement_period_combobox = ttk.Combobox(
            filter_frame,
            state='readonly',
            textvariable=self.dashboard_movement_period_var,
            values=list(self.dashboard_movement_period_map.keys()),
            width=12,
        )
        self.dashboard_movement_period_combobox.grid(row=0, column=5, padx=5, pady=5, sticky=tk.W)
        self.dashboard_movement_period_combobox.set(self.dashboard_movement_period_default_label)
        self.dashboard_movement_period_combobox.bind("<<ComboboxSelected>>", self.on_dashboard_filter_change)

        ttk.Button(filter_frame, text="Rafraîchir", command=self.refresh_dashboard).grid(row=0, column=6, padx=5, pady=5)
        ttk.Button(filter_frame, text="Réinitialiser", command=self.reset_dashboard_filters).grid(row=0, column=7, padx=5, pady=5)

        for col in (1, 3, 5):
            filter_frame.grid_columnconfigure(col, weight=1)

        if MATPLOTLIB_AVAILABLE and FigureCanvasTkAgg is not None:
            self.dashboard_figure = Figure(figsize=(10, 4), dpi=100)
            self.dashboard_canvas = FigureCanvasTkAgg(self.dashboard_figure, master=self.dashboard_frame)
            self.dashboard_canvas.get_tk_widget().pack(fill=tk.BOTH, expand=True, padx=10, pady=10)
        else:
            self.dashboard_figure = None
        self.dashboard_canvas = None
        ttk.Label(
            self.dashboard_frame,
            text="Matplotlib n'est pas disponible : visualisation désactivée.",
        ).pack(fill=tk.X, padx=10, pady=10)

        self.dashboard_job = None
        self._pending_dashboard_refresh: Optional[str] = None
        self.refresh_dashboard()

    def create_pharmacy_tab(self):
        if getattr(self, "pharmacy_frame", None) is None:
            return

        for child in self.pharmacy_frame.winfo_children():
            child.destroy()

        if pharmacy_inventory_manager is None:
            ttk.Label(
                self.pharmacy_frame,
                text="Module pharmacie indisponible : vérifiez l'installation.",
                foreground="#721c24",
            ).pack(fill=tk.BOTH, expand=True, padx=10, pady=10)
            return

        try:
            ensure_pharmacy_inventory_schema()
        except Exception as exc:  # pragma: no cover - affichage d'une erreur critique
            ttk.Label(
                self.pharmacy_frame,
                text="Impossible d'initialiser les structures pharmaceutiques.",
                foreground="#721c24",
            ).pack(fill=tk.X, padx=10, pady=(15, 5))
            ttk.Label(
                self.pharmacy_frame,
                text=str(exc),
                wraplength=500,
                foreground="#721c24",
            ).pack(fill=tk.X, padx=10, pady=(0, 15))
            return

        self.pharmacy_summary_vars = {
            "total_batches": tk.StringVar(value="0"),
            "total_quantity": tk.StringVar(value="0"),
            "prescription_required": tk.StringVar(value="0"),
            "prescription_not_required": tk.StringVar(value="0"),
        }

        summary_frame = ttk.LabelFrame(self.pharmacy_frame, text="Résumé", padding=10)
        summary_frame.pack(fill=tk.X, padx=10, pady=(10, 5))

        summary_items = [
            ("Lots suivis", "total_batches"),
            ("Quantité totale", "total_quantity"),
            ("Sous ordonnance", "prescription_required"),
            ("Sans ordonnance", "prescription_not_required"),
        ]
        for column, (title, key) in enumerate(summary_items):
            ttk.Label(summary_frame, text=title, font=("Segoe UI", 11, "bold")).grid(
                row=0, column=column, padx=10, pady=5
            )
            ttk.Label(summary_frame, textvariable=self.pharmacy_summary_vars[key]).grid(
                row=1, column=column, padx=10
            )

        control_frame = ttk.Frame(self.pharmacy_frame)
        control_frame.pack(fill=tk.X, padx=10, pady=5)

        ttk.Label(control_frame, text="Recherche :").grid(row=0, column=0, padx=5, pady=5, sticky=tk.W)
        self.pharmacy_search_var = tk.StringVar()
        search_entry = ttk.Entry(control_frame, textvariable=self.pharmacy_search_var, width=30)
        search_entry.grid(row=0, column=1, padx=5, pady=5, sticky=tk.W)
        search_entry.bind("<Return>", lambda _event: self.refresh_pharmacy_batches())

        self.pharmacy_include_zero_var = tk.BooleanVar(value=True)
        ttk.Checkbutton(
            control_frame,
            text="Afficher lots vides",
            variable=self.pharmacy_include_zero_var,
            command=self.refresh_pharmacy_batches,
        ).grid(row=0, column=2, padx=5, pady=5, sticky=tk.W)

        ttk.Button(
            control_frame,
            text="Enregistrer lot",
            command=self.open_pharmacy_register_dialog,
        ).grid(row=0, column=3, padx=5, pady=5)

        ttk.Button(
            control_frame,
            text="Ajuster quantité",
            command=self.adjust_selected_pharmacy_batch,
        ).grid(row=0, column=4, padx=5, pady=5)

        ttk.Button(
            control_frame,
            text="Lots à surveiller",
            command=self.show_expiring_pharmacy_batches,
        ).grid(row=0, column=5, padx=5, pady=5)

        control_frame.grid_columnconfigure(1, weight=1)

        tree_container = ttk.Frame(self.pharmacy_frame)
        tree_container.pack(fill=tk.BOTH, expand=True, padx=10, pady=(0, 10))

        columns = (
            "name",
            "lot",
            "expiration",
            "days_left",
            "quantity",
            "dosage",
            "form",
            "storage",
            "prescription",
        )
        self.pharmacy_tree = ttk.Treeview(
            tree_container,
            columns=columns,
            show="headings",
            selectmode="browse",
        )
        headings = {
            "name": "Nom",
            "lot": "Lot",
            "expiration": "Péremption",
            "days_left": "Jours restants",
            "quantity": "Quantité",
            "dosage": "Dosage",
            "form": "Forme",
            "storage": "Condition",
            "prescription": "Ordonnance",
        }
        for key, text in headings.items():
            self.pharmacy_tree.heading(key, text=text)
        self.pharmacy_tree.column("name", width=180, anchor=tk.W)
        self.pharmacy_tree.column("lot", width=120, anchor=tk.W)
        self.pharmacy_tree.column("expiration", width=110, anchor=tk.CENTER)
        self.pharmacy_tree.column("days_left", width=110, anchor=tk.CENTER)
        self.pharmacy_tree.column("quantity", width=90, anchor=tk.CENTER)
        self.pharmacy_tree.column("dosage", width=110, anchor=tk.W)
        self.pharmacy_tree.column("form", width=110, anchor=tk.W)
        self.pharmacy_tree.column("storage", width=150, anchor=tk.W)
        self.pharmacy_tree.column("prescription", width=110, anchor=tk.CENTER)

        vsb = ttk.Scrollbar(tree_container, orient=tk.VERTICAL, command=self.pharmacy_tree.yview)
        hsb = ttk.Scrollbar(tree_container, orient=tk.HORIZONTAL, command=self.pharmacy_tree.xview)
        self.pharmacy_tree.configure(yscrollcommand=vsb.set, xscrollcommand=hsb.set)

        self.pharmacy_tree.tag_configure('pharmacy_expired', background='#f8d7da', foreground='#721c24')
        self.pharmacy_tree.tag_configure('pharmacy_expiring', background='#fff3cd', foreground='#856404')
        self.pharmacy_tree.tag_configure('pharmacy_empty', background='#f0f0f0', foreground='#555555')

        self.pharmacy_tree.bind("<Double-1>", self.on_pharmacy_batch_double_click)

        self.pharmacy_tree.pack(fill=tk.BOTH, expand=True, side=tk.LEFT)
        vsb.pack(side=tk.RIGHT, fill=tk.Y)
        hsb.pack(side=tk.BOTTOM, fill=tk.X)

        self.pharmacy_batch_cache: dict[str, PharmacyBatch] = {}
        self._pharmacy_search_job: Optional[str] = None
        self.pharmacy_search_var.trace_add('write', self._on_pharmacy_search_change)

        self.refresh_pharmacy_summary()
        self.refresh_pharmacy_batches()
        self.update_toolbar_state()

    def _on_pharmacy_search_change(self, *_args):
        if getattr(self, '_pharmacy_search_job', None):
            try:
                self.after_cancel(self._pharmacy_search_job)
            except Exception:
                pass
        self._pharmacy_search_job = self.after(300, self.refresh_pharmacy_batches)

    def refresh_pharmacy_batches(self):
        if not hasattr(self, 'pharmacy_tree'):
            return
        if pharmacy_inventory_manager is None:
            return
        try:
            batches = list_pharmacy_batches(
                search=self.pharmacy_search_var.get(),
                include_zero=self.pharmacy_include_zero_var.get(),
            )
        except Exception as exc:
            messagebox.showerror(
                "Erreur Pharmacie",
                f"Impossible de charger les lots pharmaceutiques : {exc}",
                parent=self,
            )
            return

        self.pharmacy_tree.delete(*self.pharmacy_tree.get_children())
        self.pharmacy_batch_cache.clear()

        for batch in batches:
            expiration_display = format_display_date(batch.expiration_date)
            if batch.days_left is None:
                days_display = "N/A"
            else:
                days_display = str(batch.days_left)
            values = (
                batch.name,
                batch.lot_number,
                expiration_display,
                days_display,
                batch.quantity,
                batch.dosage or '',
                batch.form or '',
                batch.storage_condition or '',
                "Oui" if batch.prescription_required else "Non",
            )

            tags: list[str] = []
            if batch.quantity <= 0:
                tags.append('pharmacy_empty')
            if batch.days_left is not None:
                if batch.days_left < 0:
                    tags = ['pharmacy_expired']
                elif batch.days_left <= 30:
                    tags.append('pharmacy_expiring')

            insert_kwargs = {
                'iid': str(batch.id),
                'values': values,
            }
            if tags:
                insert_kwargs['tags'] = tuple(tags)
            self.pharmacy_tree.insert('', 'end', **insert_kwargs)
            self.pharmacy_batch_cache[str(batch.id)] = batch

        if batches:
            self.pharmacy_tree.yview_moveto(0)

    def refresh_pharmacy_summary(self):
        if not hasattr(self, 'pharmacy_summary_vars'):
            return
        if pharmacy_inventory_manager is None:
            for var in self.pharmacy_summary_vars.values():
                var.set('—')
            return
        try:
            summary = summarize_pharmacy_stock()
        except Exception as exc:
            for var in self.pharmacy_summary_vars.values():
                var.set('—')
            messagebox.showerror(
                "Erreur Pharmacie",
                f"Impossible de récupérer le résumé pharmacie : {exc}",
                parent=self,
            )
            return

        self.pharmacy_summary_vars['total_batches'].set(str(summary.get('total_batches', 0)))
        self.pharmacy_summary_vars['total_quantity'].set(str(summary.get('total_quantity', 0)))
        by_prescription = summary.get('by_prescription_requirement', {}) or {}
        self.pharmacy_summary_vars['prescription_required'].set(
            str(by_prescription.get('required', 0))
        )
        self.pharmacy_summary_vars['prescription_not_required'].set(
            str(by_prescription.get('not_required', 0))
        )

    def open_pharmacy_register_dialog(self):
        if pharmacy_inventory_manager is None:
            messagebox.showerror(
                "Module indisponible",
                "La gestion pharmacie n'est pas disponible sur cette installation.",
                parent=self,
            )
            return

        dialog = PharmacyBatchDialog(self, "Nouveau lot pharmacie")
        if not dialog.result:
            return

        try:
            register_pharmacy_batch(operator=self.current_user, **dialog.result)
        except Exception as exc:
            messagebox.showerror(
                "Erreur", f"Impossible d'enregistrer le lot : {exc}", parent=self
            )
            return

        messagebox.showinfo(
            "Succès",
            "Le lot pharmaceutique a été enregistré avec succès.",
            parent=self,
        )
        self.refresh_pharmacy_summary()
        self.refresh_pharmacy_batches()

    def adjust_selected_pharmacy_batch(self):
        if pharmacy_inventory_manager is None or not hasattr(self, 'pharmacy_tree'):
            return
        selection = self.pharmacy_tree.selection()
        if not selection:
            messagebox.showwarning(
                "Sélection requise",
                "Veuillez sélectionner un lot à ajuster.",
                parent=self,
            )
            return
        batch_id = selection[0]
        batch = self.pharmacy_batch_cache.get(batch_id)
        prompt = "Entrez l'ajustement (positif ou négatif) :"
        if batch is not None:
            prompt = (
                f"Ajustement pour {batch.name} (lot {batch.lot_number})\n"
                "Entrez l'ajustement (positif ou négatif) :"
            )
        delta_str = simpledialog.askstring(
            "Ajuster quantité",
            prompt,
            parent=self,
        )
        if delta_str is None:
            return
        try:
            delta = int(delta_str.strip())
        except (TypeError, ValueError):
            messagebox.showerror(
                "Valeur invalide",
                "Veuillez entrer un entier positif ou négatif.",
                parent=self,
            )
            return
        if delta == 0:
            return

        try:
            result = adjust_pharmacy_batch_quantity(
                int(batch_id),
                delta,
                operator=self.current_user,
            )
        except Exception as exc:
            messagebox.showerror(
                "Erreur",
                f"Impossible d'ajuster le lot : {exc}",
                parent=self,
            )
            return

        if not result:
            messagebox.showerror(
                "Introuvable",
                "Le lot sélectionné est introuvable ou a été supprimé.",
                parent=self,
            )
            return

        messagebox.showinfo(
            "Quantité mise à jour",
            f"Nouvelle quantité du lot : {result['quantity']}",
            parent=self,
        )
        self.refresh_pharmacy_summary()
        self.refresh_pharmacy_batches()

    def show_expiring_pharmacy_batches(self):
        if getattr(self, "pharmacy_frame", None) is None or not hasattr(self, 'pharmacy_tree'):
            return
        if pharmacy_inventory_manager is None:
            messagebox.showerror(
                "Module indisponible",
                "La gestion pharmacie n'est pas disponible sur cette installation.",
                parent=self,
            )
            return
        try:
            batches = list_expiring_pharmacy_batches(within_days=30, include_empty=False)
        except Exception as exc:
            messagebox.showerror(
                "Erreur",
                f"Impossible de récupérer les lots à surveiller : {exc}",
                parent=self,
            )
            return

        if not batches:
            messagebox.showinfo(
                "Information",
                "Aucun lot n'est proche de la péremption dans les 30 prochains jours.",
                parent=self,
            )
            return

        lines = []
        for batch in batches:
            expiration_display = format_display_date(batch.expiration_date)
            if batch.days_left is None:
                days_display = "N/A"
            else:
                days_display = str(batch.days_left)
            lines.append(
                f"{batch.name} - Lot {batch.lot_number}\n"
                f"  Péremption : {expiration_display or '—'} | Jours restants : {days_display} | Qté : {batch.quantity}"
            )

        messagebox.showinfo(
            "Lots proches de la péremption",
            "\n\n".join(lines),
            parent=self,
        )

    def on_pharmacy_batch_double_click(self, _event=None):
        if not hasattr(self, 'pharmacy_tree'):
            return
        selection = self.pharmacy_tree.selection()
        if not selection:
            return
        batch = self.pharmacy_batch_cache.get(selection[0])
        if batch is None:
            return
        expiration_display = format_display_date(batch.expiration_date)
        if batch.days_left is None:
            days_display = "N/A"
        else:
            days_display = str(batch.days_left)
        details = [
            f"Nom : {batch.name}",
            f"Lot : {batch.lot_number}",
            f"Quantité : {batch.quantity}",
            f"Péremption : {expiration_display or '—'} (Jours restants : {days_display})",
            f"Dosage : {batch.dosage or '—'}",
            f"Forme : {batch.form or '—'}",
            f"Condition de stockage : {batch.storage_condition or '—'}",
            f"Ordonnance requise : {'Oui' if batch.prescription_required else 'Non'}",
        ]
        messagebox.showinfo(
            f"Détails - Lot {batch.lot_number}",
            "\n".join(details),
            parent=self,
        )

    def load_dashboard_categories(self):
        conn = None
        rows = []
        try:
            with db_lock:
                conn = sqlite3.connect(DB_PATH, timeout=30)
                cursor = conn.cursor()
                cursor.execute("SELECT id, name FROM categories ORDER BY name")
                rows = cursor.fetchall()
        except sqlite3.Error as exc:
            print(f"[DB Error] load_dashboard_categories: {exc}")
        finally:
            if conn:
                conn.close()

        labels = ["Toutes"]
        ids = [-1]
        for cat_id, name in rows:
            labels.append(name)
            ids.append(cat_id)

        self._dashboard_filter_update_blocked = True
        try:
            self.dashboard_category_ids = ids
            self.dashboard_category_combobox['values'] = labels
            if labels:
                self.dashboard_category_combobox.current(0)
                self.dashboard_category_var.set(labels[0])
            else:
                self.dashboard_category_var.set('')
            self.dashboard_selected_category_id = None
        finally:
            self._dashboard_filter_update_blocked = False

    def _update_dashboard_category_selection(self):
        if not hasattr(self, 'dashboard_category_combobox'):
            return
        try:
            idx = self.dashboard_category_combobox.current()
        except tk.TclError:
            idx = -1
        if idx is None:
            idx = -1
        if idx > 0 and idx < len(getattr(self, 'dashboard_category_ids', [])):
            self.dashboard_selected_category_id = self.dashboard_category_ids[idx]
        else:
            self.dashboard_selected_category_id = None

    def on_dashboard_filter_change(self, event=None):
        if getattr(self, '_dashboard_filter_update_blocked', False):
            return
        self._update_dashboard_category_selection()
        self.refresh_dashboard()

    def reset_dashboard_filters(self):
        self._dashboard_filter_update_blocked = True
        try:
            if getattr(self, 'dashboard_category_combobox', None) is not None:
                if self.dashboard_category_combobox['values']:
                    self.dashboard_category_combobox.current(0)
                    self.dashboard_category_var.set(self.dashboard_category_combobox['values'][0])
            self.dashboard_selected_category_id = None
            if getattr(self, 'dashboard_sales_period_combobox', None) is not None:
                self.dashboard_sales_period_var.set(self.dashboard_sales_period_default_label)
                self.dashboard_sales_period_combobox.set(self.dashboard_sales_period_default_label)
            if getattr(self, 'dashboard_movement_period_combobox', None) is not None:
                self.dashboard_movement_period_var.set(self.dashboard_movement_period_default_label)
                self.dashboard_movement_period_combobox.set(self.dashboard_movement_period_default_label)
        finally:
            self._dashboard_filter_update_blocked = False
        self.refresh_dashboard()

    def load_inventory(self):
        search_text = self.entry_search.get().lower().strip()
        for row in self.tree.get_children():
            self.tree.delete(row)
        conn = None
        conn = None
        try:
            with db_lock:
                conn = sqlite3.connect(DB_PATH, timeout=30)
                cursor = conn.cursor()
                base_query = (
                    "SELECT items.id, items.name, items.barcode, categories.name, suppliers.name, items.size, categories.note, items.quantity, items.last_updated, items.reorder_point, items.unit_cost "
                    "FROM items LEFT JOIN categories ON items.category_id = categories.id "
                    "LEFT JOIN suppliers ON suppliers.id = items.preferred_supplier_id"
                )
                if search_text:
                    cursor.execute(
                        base_query + " WHERE lower(items.name) LIKE ? OR items.barcode LIKE ? OR lower(COALESCE(suppliers.name,'')) LIKE ?",
                        (f'%{search_text}%', f'%{search_text}%', f'%{search_text}%')
                    )
                else:
                    cursor.execute(base_query)
                rows = cursor.fetchall()
        except sqlite3.Error as e:
            messagebox.showerror("Erreur BD", f"Impossible de charger l'inventaire : {e}")
            rows = []
        finally:
            if conn:
                conn.close()
        for item in rows:
            (
                item_id,
                name,
                barcode,
                category,
                supplier_name,
                size,
                category_note,
                quantity,
                last_updated,
                reorder_point,
                unit_cost,
            ) = item
            tag = self._get_stock_tag(quantity, reorder_point)
            category_display = category or 'Sans catégorie'
            display_values = (
                item_id,
                name,
                barcode,
                category_display,
                supplier_name or '',
                size,
                category_note or '',
                quantity,
                last_updated,
            )
            self.tree.insert('', tk.END, values=display_values, tags=(tag,))
        count = len(self.tree.get_children())
        self.status.set(f"Articles listés : {count}")
        self.request_dashboard_refresh()

    def _get_stock_tag(self, quantity, reorder_point=None):
        """Retourne le tag à appliquer selon la quantité disponible et le seuil défini."""
        try:
            qty = int(quantity)
        except (TypeError, ValueError):
            return 'stock_unknown'
        try:
            if reorder_point is not None:
                threshold = int(reorder_point)
            else:
                threshold = int(self.low_stock_threshold)
        except (TypeError, ValueError):
            threshold = DEFAULT_LOW_STOCK_THRESHOLD
        if qty <= 0:
            return 'stock_zero'
        if qty <= threshold:
            return 'stock_low'
        return 'stock_ok'

    def _get_item_reorder_point(self, item_id):
        conn = None
        try:
            with db_lock:
                conn = sqlite3.connect(DB_PATH, timeout=30)
                cursor = conn.cursor()
                cursor.execute("SELECT reorder_point FROM items WHERE id = ?", (item_id,))
                row = cursor.fetchone()
                if row:
                    return row[0]
        except sqlite3.Error as e:
            print(f"[DB Error] _get_item_reorder_point: {e}")
        finally:
            if conn:
                conn.close()
        return None

    def _maybe_show_low_stock_alert(self, item_id, item_name, new_qty, old_qty, reorder_point=None):
        """Affiche une alerte lorsque le stock passe sous le seuil configuré."""
        try:
            if reorder_point is not None:
                threshold = int(reorder_point)
            else:
                threshold = int(self.low_stock_threshold)
        except (TypeError, ValueError):
            threshold = DEFAULT_LOW_STOCK_THRESHOLD
        try:
            previous_qty = int(old_qty)
        except (TypeError, ValueError):
            previous_qty = None

        if previous_qty is not None and previous_qty > threshold and new_qty <= threshold:
            messagebox.showwarning(
                "Stock faible",
                (
                    f"L'article '{item_name}' est passé sous le seuil de {threshold} unités.\n"
                    f"Stock actuel : {new_qty}."
                ),
            )
            if hasattr(self, 'alert_manager') and self.alert_manager:
                self.alert_manager.dispatch_low_stock_alert(item_id, item_name, new_qty, threshold)

    def refresh_dashboard(self):
        pending_job = getattr(self, "_pending_dashboard_refresh", None)
        if pending_job:
            try:
                self.after_cancel(pending_job)
            except Exception:
                pass
            self._pending_dashboard_refresh = None
        if hasattr(self, '_dashboard_filter_update_blocked') and not getattr(
            self, '_dashboard_filter_update_blocked', False
        ):
            self._update_dashboard_category_selection()

        category_id = getattr(self, 'dashboard_selected_category_id', None)
        sales_label = getattr(self, 'dashboard_sales_period_var', None)
        sales_choice = sales_label.get() if sales_label is not None else '30 jours'
        sales_days = getattr(self, 'dashboard_sales_period_map', {}).get(sales_choice, 30)
        movement_label = getattr(self, 'dashboard_movement_period_var', None)
        movement_choice = movement_label.get() if movement_label is not None else '14 jours'
        movement_days = getattr(self, 'dashboard_movement_period_map', {}).get(movement_choice, 14)

        metrics = fetch_dashboard_metrics(
            self.low_stock_threshold,
            category_id=category_id,
            sales_days=sales_days,
            movement_days=movement_days,
        )
        self.dashboard_vars['total_items'].set(str(metrics['total_items']))
        self.dashboard_vars['total_quantity'].set(str(metrics['total_quantity']))
        self.dashboard_vars['stock_value'].set(f"{metrics['stock_value']:.2f} €")
        self.dashboard_vars['low_stock_count'].set(str(metrics['low_stock_count']))

        if self.dashboard_figure and self.dashboard_canvas:
            self.dashboard_figure.clf()
            ax1 = self.dashboard_figure.add_subplot(121)
            top_sales = metrics['top_sales'] or []
            if top_sales:
                names = [row[0] for row in top_sales]
                values = [row[1] for row in top_sales]
                ax1.bar(names, values, color='#1976d2')
                ax1.set_title(f'Top sorties ({sales_days} j)')
                ax1.tick_params(axis='x', rotation=45, labelsize=8)
            else:
                ax1.text(0.5, 0.5, 'Pas de données', ha='center', va='center')
                ax1.set_xticks([])
                ax1.set_yticks([])

            ax2 = self.dashboard_figure.add_subplot(122)
            history = metrics['movement_history'] or []
            if history:
                dates = [row[0] for row in history]
                entries = [row[1] or 0 for row in history]
                exits = [row[2] or 0 for row in history]
                ax2.plot(dates, entries, label='Entrées', marker='o')
                ax2.plot(dates, exits, label='Sorties', marker='o')
                ax2.set_title(f'Mouvements ({movement_days} j)')
                ax2.tick_params(axis='x', rotation=45, labelsize=8)
                ax2.legend()
            else:
                ax2.text(0.5, 0.5, 'Pas d\'historique', ha='center', va='center')
                ax2.set_xticks([])
                ax2.set_yticks([])
            self.dashboard_figure.tight_layout()
            self.dashboard_canvas.draw_idle()

        if hasattr(self, 'dashboard_job') and self.dashboard_job:
            try:
                self.after_cancel(self.dashboard_job)
            except Exception:
                pass
        self.dashboard_job = self.after(60000, self.refresh_dashboard)

    def request_dashboard_refresh(self) -> None:
        if not hasattr(self, 'dashboard_frame'):
            return
        if getattr(self, '_pending_dashboard_refresh', None):
            return

        def _trigger_refresh() -> None:
            self._pending_dashboard_refresh = None
            self.refresh_dashboard()

        self._pending_dashboard_refresh = self.after_idle(_trigger_refresh)

    def apply_saved_column_widths(self):
        """
        Lit la section 'ColumnWidths' dans config.ini et applique aux colonnes existantes.
        """
        if 'ColumnWidths' not in config:
            return
        lower_to_column = {col.lower(): col for col in self.tree['columns']}
        for col_key, val in config['ColumnWidths'].items():
            try:
                width = int(val)
            except (TypeError, ValueError):
                continue
            target = None
            if col_key in self.tree['columns']:
                target = col_key
            else:
                target = lower_to_column.get(col_key.lower())
            if target:
                self.tree.column(target, width=width)

    def save_column_widths(self):
        """
        Sauvegarde les largeurs actuelles des colonnes dans config.ini, section 'ColumnWidths'.
        """
        if 'ColumnWidths' not in config:
            config['ColumnWidths'] = {}
        section = config['ColumnWidths']
        for key in list(section.keys()):
            del section[key]
        for col in self.tree['columns']:
            width = self.tree.column(col).get('width')
            if width is None:
                continue
            section[col] = str(width)
        with open(CONFIG_FILE, 'w', encoding='utf-8') as f:
            config.write(f)

    def _create_item(
        self,
        name,
        barcode_value,
        category_id,
        size,
        qty,
        unit_cost,
        reorder_point,
        preferred_supplier_id,
        *,
        source="manual_creation",
        log_note="Création article via formulaire",
    ):
        """Insère un article en base et retourne son identifiant ou ``None`` en cas d'erreur."""

        conn = None
        item_id: Optional[int] = None
        try:
            with db_lock:
                conn = sqlite3.connect(DB_PATH, timeout=30)
                cursor = conn.cursor()
                timestamp = datetime.now().isoformat()
                cursor.execute(
                    """
                    INSERT INTO items (
                        name,
                        barcode,
                        category_id,
                        size,
                        quantity,
                        last_updated,
                        unit_cost,
                        reorder_point,
                        preferred_supplier_id
                    ) VALUES (?, ?, ?, ?, ?, ?, ?, ?, ?)
                    """,
                    (
                        name,
                        barcode_value,
                        category_id,
                        size,
                        qty,
                        timestamp,
                        unit_cost,
                        reorder_point,
                        preferred_supplier_id,
                    ),
                )
                item_id = cursor.lastrowid
                if qty:
                    log_stock_movement(
                        cursor,
                        item_id,
                        qty,
                        'IN',
                        source,
                        self.current_user,
                        note=log_note,
                        timestamp=timestamp,
                    )
                conn.commit()
        except sqlite3.IntegrityError as e:
            messagebox.showerror("Erreur", f"Impossible d'ajouter l'article : {e}")
            return None
        except sqlite3.Error as e:
            messagebox.showerror("Erreur BD", f"Erreur lors de l'ajout : {e}")
            return None
        finally:
            if conn:
                conn.close()

        if item_id is not None:
            self.log_user_action(
                "Création de l'article '%s' (ID %s, quantité initiale %s, catégorie %s)." % (
                    name,
                    item_id,
                    qty,
                    category_id if category_id is not None else "sans catégorie",
                )
            )

        if ENABLE_BARCODE_GENERATION and barcode_value:
            save_barcode_image(barcode_value, article_name=name)
        return item_id

    def open_add_dialog(self):
        dialog = ItemDialog(self, "Ajouter Article")
        item_id = None
        if dialog.result:
            (
                name,
                barcode_value,
                category_id,
                size,
                qty,
                unit_cost,
                reorder_point,
                preferred_supplier_id,
            ) = dialog.result
            item_id = self._create_item(
                name,
                barcode_value,
                category_id,
                size,
                qty,
                unit_cost,
                reorder_point,
                preferred_supplier_id,
                source='manual_creation',
                log_note="Création article via formulaire",
            )
        if item_id:
            self.status.set(f"Article '{name}' ajouté.")
            self.load_inventory()
            self.select_item_in_tree(item_id)

    def open_edit_selected(self):
        selected = self.tree.selection()
        if not selected:
            messagebox.showwarning("Attention", "Aucun article sélectionné.")
            return
        item = self.tree.item(selected)
        id_ = item['values'][0]
        conn = None
        try:
            with db_lock:
                conn = sqlite3.connect(DB_PATH, timeout=30)
                cursor = conn.cursor()
                cursor.execute(
                    """
                    SELECT name, barcode, category_id, size, quantity, unit_cost, reorder_point, preferred_supplier_id
                    FROM items WHERE id = ?
                    """,
                    (id_,),
                )
                row = cursor.fetchone()
        except sqlite3.Error as e:
            messagebox.showerror("Erreur BD", f"Impossible de récupérer l'article : {e}")
            return
        finally:
            if conn:
                conn.close()
        if not row:
            messagebox.showerror("Erreur", "Article introuvable")
            return
        name, barcode_value, category_id, size_value, qty, unit_cost, reorder_point, preferred_supplier_id = row
        try:
            old_qty = int(qty)
        except (TypeError, ValueError):
            old_qty = 0
        dialog = ItemDialog(
            self,
            "Modifier Article",
            name,
            barcode_value,
            category_id,
            size_value,
            qty,
            unit_cost,
            reorder_point,
            preferred_supplier_id,
        )
        if dialog.result:
            (
                new_name,
                new_barcode,
                new_category_id,
                new_size,
                new_qty,
                new_unit_cost,
                new_reorder_point,
                new_preferred_supplier,
            ) = dialog.result
            conn = None
            try:
                with db_lock:
                    conn = sqlite3.connect(DB_PATH, timeout=30)
                    cursor = conn.cursor()
                    timestamp = datetime.now().isoformat()
                    cursor.execute(
                        """
                        UPDATE items
                        SET name = ?, barcode = ?, category_id = ?, size = ?, quantity = ?, last_updated = ?,
                            unit_cost = ?, reorder_point = ?, preferred_supplier_id = ?
                        WHERE id = ?
                        """,
                        (
                            new_name,
                            new_barcode,
                            new_category_id,
                            new_size,
                            new_qty,
                            timestamp,
                            new_unit_cost,
                            new_reorder_point,
                            new_preferred_supplier,
                            id_,
                        )
                    )
                    try:
                        new_qty_int = int(new_qty)
                    except (TypeError, ValueError):
                        new_qty_int = old_qty
                    change = new_qty_int - old_qty
                    if change:
                        movement_type = 'IN' if change > 0 else 'OUT'
                        log_stock_movement(
                            cursor,
                            id_,
                            change,
                            movement_type,
                            'manual_edit',
                            self.current_user,
                            note="Modification via formulaire",
                            timestamp=timestamp,
                        )
                    conn.commit()
                    if change:
                        self.log_user_action(
                            "Modification de l'article '%s' (ID %s) : stock %s → %s (%s%s)." % (
                                new_name,
                                id_,
                                old_qty,
                                new_qty_int,
                                "+" if change > 0 else "",
                                change,
                            )
                        )
                    else:
                        self.log_user_action(
                            "Modification de l'article '%s' (ID %s) sans changement de stock." % (
                                new_name,
                                id_,
                            )
                        )
                    self.status.set(f"Article '{new_name}' mis à jour.")
                    if ENABLE_BARCODE_GENERATION and new_barcode:
                        save_barcode_image(new_barcode, article_name=new_name)
            except sqlite3.IntegrityError as e:
                messagebox.showerror("Erreur", f"Impossible de modifier l'article : {e}")
            except sqlite3.Error as e:
                messagebox.showerror("Erreur BD", f"Erreur lors de la modification : {e}")
            finally:
                if conn:
                    conn.close()
            self.load_inventory()

    def delete_selected(self):
        selected = self.tree.selection()
        if not selected:
            messagebox.showwarning("Attention", "Aucun article sélectionné.")
            return
        item = self.tree.item(selected)
        id_, name = item['values'][0], item['values'][1]
        barcode_value = item['values'][2]
        try:
            current_qty = int(item['values'][5])
        except (TypeError, ValueError):
            current_qty = 0
        if self.current_role != 'admin':
            create_approval_request(
                id_,
                'delete_item',
                current_qty,
                f"Suppression demandée pour {name}",
                self.current_user,
                payload={'item_name': name, 'barcode': barcode_value},
            )
            messagebox.showinfo(
                "Approbation requise",
                "Une demande de suppression a été envoyée à un administrateur.",
            )
            return
        if messagebox.askyesno("Confirmation", f"Supprimer l'article '{name}' ?"):
            conn = None
            try:
                with db_lock:
                    conn = sqlite3.connect(DB_PATH, timeout=30)
                    cursor = conn.cursor()
                    if current_qty:
                        log_stock_movement(
                            cursor,
                            id_,
                            -current_qty,
                            'OUT',
                            'manual_delete',
                            self.current_user,
                            note="Suppression de l'article",
                        )
                    cursor.execute("DELETE FROM items WHERE id = ?", (id_,))
                    conn.commit()
                if ENABLE_BARCODE_GENERATION and barcode_value:
                    safe_name = name.replace(" ", "_")
                    safe_name = "".join(ch for ch in safe_name if ch.isalnum() or ch == "_")
                    filepath = os.path.join(BARCODE_DIR, f"{safe_name}.png")
                    if os.path.exists(filepath):
                        os.remove(filepath)
                self.log_user_action(
                    "Suppression de l'article '%s' (ID %s, quantité retirée %s)." % (
                        name,
                        id_,
                        current_qty,
                    )
                )
                self.status.set(f"Article '{name}' supprimé.")
            except sqlite3.Error as e:
                messagebox.showerror("Erreur BD", f"Erreur lors de la suppression : {e}")
            finally:
                if conn:
                    conn.close()
            self.load_inventory()

    def open_supplier_management(self):
        SupplierManagementDialog(self)

    def open_purchase_orders(self):
        PurchaseOrderManagementDialog(self)

    def open_collaborator_gear(self):
        CollaboratorGearDialog(self)

    def open_approval_queue(self):
        if self.current_role != 'admin':
            messagebox.showerror("Accès refusé", "Seuls les administrateurs peuvent valider les demandes.")
            return
        ApprovalQueueDialog(self)

    def open_stock_adjustment(self, is_entry):
        selected = self.tree.selection()
        if not selected:
            messagebox.showwarning("Attention", "Sélectionnez un article dans la liste.")
            return
        item = self.tree.item(selected)
        values = item.get('values', [])
        if len(values) < 4:
            messagebox.showerror(
                "Stock",
                "Les informations de l'article sélectionné sont incomplètes."
            )
            return
        id_ = values[0]
        name = values[1] if len(values) > 1 else ""
        size_value = values[5] if len(values) > 5 else ""
        qty = values[6] if len(values) > 6 else 0
        try:
            qty = int(qty)
        except (TypeError, ValueError):
            qty = 0
        title = "Entrée de stock" if is_entry else "Sortie de stock"
        prompt = "Quantité à ajouter :" if is_entry else "Quantité à retirer :"
        amount = simpledialog.askinteger(title, prompt, minvalue=1)
        if amount is None:
            return
        note = simpledialog.askstring(title, "Commentaire (optionnel) :")
        if not is_entry and self.current_role != 'admin':
            create_approval_request(
                id_,
                'stock_out',
                amount,
                note,
                self.current_user,
                payload={'item_name': name, 'size': size_value},
            )
            messagebox.showinfo(
                "Approbation requise",
                "Une demande d'approbation a été transmise à un administrateur.",
            )
            return
        delta = amount if is_entry else -amount
        source = 'manual_entry' if is_entry else 'manual_exit'
        result = adjust_item_quantity(
            id_,
            delta,
            operator=self.current_user,
            source=source,
            note=note,
        )
        if not result:
            messagebox.showerror("Stock", "Impossible de mettre à jour la quantité.")
            return
        new_qty, change, old_qty = result
        if change == 0:
            messagebox.showinfo(
                "Stock",
                f"Aucune modification réalisée pour '{name}'. Stock actuel : {new_qty}",
            )
        else:
            action_word = "ajoutées" if change > 0 else "retirées"
            messagebox.showinfo(
                "Stock",
                f"{abs(change)} unités {action_word} pour '{name}'.\nStock : {old_qty} → {new_qty}",
            )
            self.status.set(
                f"{abs(change)} unités {'ajoutées' if change > 0 else 'retirées'} pour '{name}'"
            )
        if change:
            self.log_user_action(
                "Mouvement de stock %s pour l'article '%s' (ID %s) : %s → %s (%s%s) via %s." % (
                    'entrant' if change > 0 else 'sortant',
                    name,
                    id_,
                    old_qty,
                    new_qty,
                    "+" if change > 0 else "",
                    change,
                    source,
                )
            )
        else:
            self.log_user_action(
                "Tentative d'ajustement sans effet pour l'article '%s' (ID %s)." % (
                    name,
                    id_,
                )
            )
        if change < 0:
            reorder_point = self._get_item_reorder_point(id_)
            self._maybe_show_low_stock_alert(id_, name, new_qty, old_qty, reorder_point)
        self.load_inventory()
        self.select_item_in_tree(id_)

    def select_item_in_tree(self, item_id):
        for row_id in self.tree.get_children():
            values = self.tree.item(row_id)['values']
            if values and values[0] == item_id:
                self.tree.selection_set(row_id)
                self.tree.see(row_id)
                return

    def process_barcode(self, code, source='scan'):
        conn = None
        try:
            with db_lock:
                conn = sqlite3.connect(DB_PATH, timeout=30)
                cursor = conn.cursor()
                cursor.execute("SELECT id, name, category_id, size, quantity FROM items WHERE barcode = ?", (code,))
                result = cursor.fetchone()
        except sqlite3.Error as e:
            messagebox.showerror("Erreur BD", f"Erreur traitement code-barres : {e}")
            result = None
        finally:
            if conn:
                conn.close()
        new_item_id = None
        if result:
            id_, name, category_id, size_value, qty = result
            self.select_item_in_tree(id_)
            speak(f"Article {name}, taille {size_value}, quant. {qty}.")
            action = simpledialog.askstring(
                "Action",
                f"Article: {name} (Taille: {size_value})\nQuantité: {qty}\n"
                "Tapez 'ajouter x', 'retirer x', 'modifier' ou 'générer codebarre' :"
            )
            if action:
                tokens = action.split()
                cmd = tokens[0].lower()
                if cmd == 'ajouter' and len(tokens) == 2:
                    try:
                        delta = int(tokens[1])
                        if delta <= 0:
                            raise ValueError
                        update = adjust_item_quantity(
                            id_,
                            delta,
                            operator=self.current_user,
                            source=f'scan_{source}',
                            note="Ajout via scan",
                        )
                        if update:
                            new_qty, change, old_qty = update
                            speak(
                                f"Ajout de {change} unités sur {name}. Nouveau stock : {new_qty}."
                            )
                            self.status.set(
                                f"{change} unités ajoutées à '{name}' (scan)."
                            )
                        else:
                            messagebox.showerror("Stock", "Mise à jour impossible.")
                    except ValueError:
                        messagebox.showerror("Erreur", "Quantité invalide.")
                elif cmd == 'retirer' and len(tokens) == 2:
                    try:
                        delta = int(tokens[1])
                        if delta <= 0:
                            raise ValueError
                        if self.current_role != 'admin':
                            create_approval_request(
                                id_,
                                'stock_out',
                                delta,
                                "Retrait via scan",
                                self.current_user,
                                payload={'item_name': name, 'size': size_value},
                            )
                            messagebox.showinfo(
                                "Approbation requise",
                                "Une demande d'approbation a été créée pour ce retrait.",
                            )
                        else:
                            update = adjust_item_quantity(
                                id_,
                                -delta,
                                operator=self.current_user,
                                source=f'scan_{source}',
                                note="Retrait via scan",
                            )
                            if update:
                                new_qty, change, old_qty = update
                                change_abs = abs(change)
                                speak(
                                    f"Retrait de {change_abs} unités sur {name}. Stock : {new_qty}."
                                )
                                self.status.set(
                                    f"{change_abs} unités retirées de '{name}' (scan)."
                                )
                                if change == 0:
                                    messagebox.showinfo(
                                        "Stock",
                                        "Retrait supérieur au stock disponible : réduction au minimum.",
                                    )
                                if change < 0:
                                    self._maybe_show_low_stock_alert(
                                        id_,
                                        name,
                                        new_qty,
                                        old_qty,
                                        reorder_point,
                                    )
                            else:
                                messagebox.showerror("Stock", "Mise à jour impossible.")
                    except ValueError:
                        messagebox.showerror("Erreur", "Quantité invalide.")
                elif cmd == 'modifier':
                    self.select_item_in_tree(id_)
                    self.open_edit_selected()
                elif cmd == 'générer' and len(tokens) >= 2 and tokens[1] == 'codebarre':
                    save_barcode_image(code, article_name=name)
                    speak(f"Code-barres régénéré pour {name}.")
                else:
                    messagebox.showwarning("Attention", "Action non reconnue.")
            self.load_inventory()
            self.select_item_in_tree(id_)
        else:
            dialog = ItemDialog(
                self,
                "Créer Article (scan)",
                barcode=code,
            )
            if dialog.result:
                (
                    name,
                    barcode_value,
                    category_id,
                    size,
                    qty,
                    unit_cost,
                    reorder_point,
                    preferred_supplier_id,
                ) = dialog.result
                barcode_to_use = barcode_value or code
                new_item_id = self._create_item(
                    name,
                    barcode_to_use,
                    category_id,
                    size,
                    qty,
                    unit_cost,
                    reorder_point,
                    preferred_supplier_id,
                    source=f'scan_{source}',
                    log_note="Création via scan",
                )
                if new_item_id:
                    speak(
                        f"Nouvel article {name}, taille {size or 'N/A'}, stock initial {qty}."
                    )
                    self.status.set(f"Article '{name}' créé via scan.")
        self.load_inventory()
        if result:
            self.select_item_in_tree(id_)
        elif new_item_id:
            self.select_item_in_tree(new_item_id)

    def scan_camera(self):
        if not CAMERA_AVAILABLE:
            messagebox.showwarning("Indisponible", "Scan caméra non disponible.")
            return
        cap = cv2.VideoCapture(CAMERA_INDEX)
        if not cap.isOpened():
            messagebox.showerror("Erreur Caméra", "Impossible d'accéder à la caméra.")
            return
        found_code = None
        speak("Scanner activé. Présentez le code devant la caméra.")
        self.attributes('-disabled', True)
        while True:
            ret, frame = cap.read()
            if not ret:
                break
            barcodes = pyzbar.decode(frame)
            for barcode_item in barcodes:
                barcode_data = barcode_item.data.decode('utf-8')
                found_code = barcode_data
                x, y, w, h = barcode_item.rect.left, barcode_item.rect.top, barcode_item.rect.width, barcode_item.rect.height
                cv2.rectangle(frame, (x, y), (x + w, y + h), (0, 255, 0), 2)
                cv2.putText(frame, barcode_data, (x, y - 10), cv2.FONT_HERSHEY_SIMPLEX, 0.5, (0, 255, 0), 2)
                break
            cv2.imshow('Scanner Codes-Barres', frame)
            if found_code or cv2.waitKey(1) & 0xFF == ord('q'):
                break
            time.sleep(0.01)
        cap.release()
        cv2.destroyAllWindows()
        self.attributes('-disabled', False)
        if found_code:
            self.process_barcode(found_code, source='camera')
        else:
            speak("Aucun code-barres détecté.")

    def generate_barcode_dialog(self):
        article = simpledialog.askstring("Générer Code-Barres", "Entrez le nom de l'article :")
        if article:
            generate_barcode_for_item(article)

    def export_csv(self):
        file_path = filedialog.asksaveasfilename(defaultextension='.csv', filetypes=[('CSV', '*.csv')])
        if not file_path:
            return
        conn = None
        rows = []
        try:
            with db_lock:
                conn = sqlite3.connect(DB_PATH, timeout=30)
                cursor = conn.cursor()
                cursor.execute(
                    "SELECT items.name, items.barcode, categories.name, suppliers.name, items.size, categories.note, items.quantity, items.last_updated "
                    "FROM items LEFT JOIN categories ON items.category_id = categories.id "
                    "LEFT JOIN suppliers ON suppliers.id = items.preferred_supplier_id"
                )
                rows = cursor.fetchall()
        except sqlite3.Error as e:
            self.log_user_action(
                "Échec d'export CSV (lecture BD) vers %s : %s" % (file_path, e),
                level=logging.ERROR,
            )
            messagebox.showerror("Erreur BD", f"Impossible d'exporter en CSV : {e}")
        finally:
            if conn:
                conn.close()
        try:
            export_rows_to_csv(
                file_path,
                ('Nom', 'Code-Barres', 'Catégorie', 'Fournisseur', 'Taille', 'Note', 'Quantité', 'Dernière MAJ'),
                rows,
            )
            messagebox.showinfo("Export CSV", f"Données exportées vers {file_path}")
            self.status.set(f"Exporté vers {os.path.basename(file_path)}")
            self.log_user_action(
                "Export CSV réalisé vers %s (%s ligne(s))." % (file_path, len(rows))
            )
        except Exception as e:
            self.log_user_action(
                "Échec d'export CSV (écriture fichier) vers %s : %s" % (file_path, e),
                level=logging.ERROR,
            )
            messagebox.showerror("Erreur Fichier", f"Impossible d'écrire le CSV : {e}")

    def report_low_stock(self):
        default_threshold = self.low_stock_threshold
        threshold = simpledialog.askinteger(
            "Seuil",
            f"Afficher articles avec quantité <= : (défaut {default_threshold})",
            minvalue=0
        )
        if threshold is None:
            threshold = default_threshold
        conn = None
        try:
            with db_lock:
                conn = sqlite3.connect(DB_PATH, timeout=30)
                cursor = conn.cursor()
                cursor.execute(
                    "SELECT items.name, items.barcode, categories.name, items.size, categories.note, items.quantity "
                    "FROM items LEFT JOIN categories ON items.category_id = categories.id "
                    "WHERE items.quantity <= ?",
                    (threshold,)
                )
                results = cursor.fetchall()
        except sqlite3.Error as e:
            messagebox.showerror("Erreur BD", f"Impossible de générer le rapport : {e}")
            results = []
        finally:
            if conn:
                conn.close()
        report = '\n'.join(
            [
                f"{r[0]} (Barcode: {r[1]}, Catégorie: {r[2]}, Taille: {r[3]}, Note: {r[4] or ''}, Quantité: {r[5]})"
                for r in results
            ]
        ) or "Aucun article en dessous du seuil."
        messagebox.showinfo("Rapport Stock Faible", report)

    def generate_pdf_report(self):
        if not MATPLOTLIB_AVAILABLE:
            messagebox.showerror(
                "Rapport PDF",
                "Matplotlib est requis pour générer le rapport PDF. Installez la bibliothèque pour utiliser cette fonctionnalité.",
            )
            return
        file_path = filedialog.asksaveasfilename(
            defaultextension='.pdf',
            filetypes=[('PDF', '*.pdf')],
            title="Exporter rapport PDF",
            initialfile=f"rapport_stock_{datetime.now().strftime('%Y%m%d_%H%M')}.pdf",
        )
        if not file_path:
            return

        try:
            with db_lock:
                conn = sqlite3.connect(DB_PATH, timeout=30)
                cursor = conn.cursor()
                cursor.execute("SELECT COUNT(*), COALESCE(SUM(quantity), 0) FROM items")
                total_items, total_qty = cursor.fetchone()
                cursor.execute(
                    "SELECT COUNT(*) FROM items WHERE quantity <= ?",
                    (self.low_stock_threshold,)
                )
                low_stock_count = cursor.fetchone()[0]
                cursor.execute(
                    "SELECT items.name, COALESCE(categories.name, 'Sans catégorie'), items.quantity "
                    "FROM items LEFT JOIN categories ON items.category_id = categories.id "
                    "WHERE items.quantity <= ? "
                    "ORDER BY items.quantity ASC, items.name LIMIT 10",
                    (self.low_stock_threshold,)
                )
                low_stock_rows = cursor.fetchall()
                cursor.execute(
                    "SELECT COALESCE(categories.name, 'Sans catégorie'), COALESCE(SUM(items.quantity), 0) "
                    "FROM items LEFT JOIN categories ON items.category_id = categories.id "
                    "GROUP BY categories.name ORDER BY SUM(items.quantity) DESC"
                )
                category_rows = cursor.fetchall()
                cursor.execute(
                    "SELECT substr(created_at,1,10) AS jour, "
                    "SUM(CASE WHEN quantity_change > 0 THEN quantity_change ELSE 0 END) AS entrees, "
                    "SUM(CASE WHEN quantity_change < 0 THEN -quantity_change ELSE 0 END) AS sorties "
                    "FROM stock_movements WHERE substr(created_at,1,10) >= ? "
                    "GROUP BY jour ORDER BY jour",
                    ((datetime.now() - timedelta(days=30)).strftime('%Y-%m-%d'),)
                )
                movement_timeline = cursor.fetchall()
                cursor.execute(
                    "SELECT sm.created_at, COALESCE(items.name, 'Article supprimé'), sm.movement_type, "
                    "sm.quantity_change, sm.source, IFNULL(sm.operator, '') "
                    "FROM stock_movements sm "
                    "LEFT JOIN items ON sm.item_id = items.id "
                    "ORDER BY sm.created_at DESC LIMIT 10"
                )
                recent_movements = cursor.fetchall()
        except sqlite3.Error as e:
            self.log_user_action(
                "Échec génération rapport PDF (lecture BD) vers %s : %s" % (file_path, e),
                level=logging.ERROR,
            )
            messagebox.showerror("Rapport PDF", f"Impossible de récupérer les données : {e}")
            return
        finally:
            if conn:
                conn.close()

        try:
            with PdfPages(file_path) as pdf:
                fig, ax = plt.subplots(figsize=(8.27, 11.69))  # A4 portrait
                ax.axis('off')
                ax.set_title('Rapport de stock', fontsize=18, fontweight='bold', pad=20)
                summary_lines = [
                    f"Date du rapport : {datetime.now().strftime('%d/%m/%Y %H:%M')}",
                    f"Articles distincts : {total_items}",
                    f"Quantité totale : {total_qty}",
                    f"Articles sous le seuil ({self.low_stock_threshold}) : {low_stock_count}",
                ]
                ax.text(0.05, 0.88, "\n".join(summary_lines), fontsize=12, va='top')

                if low_stock_rows:
                    table_data = [["Article", "Catégorie", "Quantité"]]
                    for row in low_stock_rows:
                        table_data.append([row[0], row[1], row[2] if row[2] is not None else 0])
                    table = ax.table(
                        cellText=table_data,
                        loc='upper left',
                        cellLoc='left',
                        bbox=[0.05, 0.45, 0.9, 0.35],
                    )
                    table.auto_set_font_size(False)
                    table.set_fontsize(10)
                    ax.text(0.05, 0.82, "Articles sous le seuil", fontsize=14, fontweight='bold')
                else:
                    ax.text(0.05, 0.75, "Aucun article sous le seuil configuré.", fontsize=12)

                if recent_movements:
                    movements_table = [["Date", "Article", "Type", "Δ", "Source", "Opérateur"]]
                    for created_at, item_name, movement_type, change, source, operator in recent_movements:
                        movements_table.append([
                            created_at.replace('T', ' '),
                            item_name,
                            movement_type,
                            change,
                            source,
                            operator or '-'
                        ])
                    table2 = ax.table(
                        cellText=movements_table,
                        loc='lower left',
                        cellLoc='left',
                        bbox=[0.05, 0.05, 0.9, 0.35],
                    )
                    table2.auto_set_font_size(False)
                    table2.set_fontsize(9)
                    ax.text(0.05, 0.42, "Mouvements récents", fontsize=14, fontweight='bold')
                else:
                    ax.text(0.05, 0.38, "Aucun mouvement enregistré.", fontsize=12)

                pdf.savefig(fig, bbox_inches='tight')
                plt.close(fig)

                if category_rows:
                    categories = [row[0] or 'Sans catégorie' for row in category_rows[:10]]
                    values = [row[1] or 0 for row in category_rows[:10]]
                    fig, ax = plt.subplots(figsize=(11.69, 8.27))  # A4 paysage
                    ax.barh(categories[::-1], values[::-1], color='#1976d2')
                    ax.set_xlabel('Quantité totale')
                    ax.set_title('Top catégories par stock disponible')
                    for index, value in enumerate(values[::-1]):
                        ax.text(value, index, f" {value}", va='center', fontsize=10)
                    pdf.savefig(fig, bbox_inches='tight')
                    plt.close(fig)

                if movement_timeline:
                    days = [row[0] for row in movement_timeline]
                    entries = [row[1] or 0 for row in movement_timeline]
                    exits = [row[2] or 0 for row in movement_timeline]
                    fig, ax = plt.subplots(figsize=(11.69, 8.27))
                    ax.plot(days, entries, marker='o', label='Entrées')
                    ax.plot(days, exits, marker='o', label='Sorties')
                    ax.set_title('Mouvements de stock - 30 derniers jours')
                    ax.set_xlabel('Date')
                    ax.set_ylabel('Quantités')
                    ax.legend()
                    ax.grid(True, linestyle='--', alpha=0.5)
                    plt.xticks(rotation=45, ha='right')
                    pdf.savefig(fig, bbox_inches='tight')
                    plt.close(fig)
                else:
                    fig, ax = plt.subplots(figsize=(11.69, 8.27))
                    ax.axis('off')
                    ax.text(0.5, 0.5, "Aucun mouvement enregistré sur les 30 derniers jours.",
                            ha='center', va='center', fontsize=14)
                    pdf.savefig(fig, bbox_inches='tight')
                    plt.close(fig)
        except Exception as e:
            self.log_user_action(
                "Échec génération rapport PDF vers %s : %s" % (file_path, e),
                level=logging.ERROR,
            )
            messagebox.showerror("Rapport PDF", f"Erreur lors de la génération du PDF : {e}")
            return

        messagebox.showinfo("Rapport PDF", f"Rapport généré : {file_path}")
        self.status.set(f"Rapport PDF exporté : {os.path.basename(file_path)}")
        self.log_user_action("Rapport PDF généré vers %s." % file_path)

    def show_about(self):
        messagebox.showinfo("À propos", "Gestion Stock Pro v1.0\n© 2025 Sebastien Cangemi")

    def configure_microphone(self):
        if not (ENABLE_VOICE and SR_LIB_AVAILABLE):
            messagebox.showwarning("Vocal", "Reconnaissance vocale non disponible.")
            return
        global MICROPHONE_INDEX
        idx = choose_microphone(self)
        if idx is not None:
            MICROPHONE_INDEX = idx
            config['Settings']['microphone_index'] = str(idx)
            with open(CONFIG_FILE, 'w', encoding='utf-8') as f:
                config.write(f)
            init_recognizer()
            mic_names = sr.Microphone.list_microphone_names()
            if 0 <= idx < len(mic_names):
                selected = mic_names[idx]
            else:
                selected = f"index {idx}"
            messagebox.showinfo("Micro", f"Micro sélectionné : {selected}")

    def open_config_dialog(self):
        dialog = ConfigDialog(self)
        if dialog.result:
            global CAMERA_INDEX, MICROPHONE_INDEX, TTS_TYPE, ACTIVE_TTS_DRIVER
            config['Settings']['db_path'] = dialog.result['db_path']
            config['Settings']['user_db_path'] = dialog.result['user_db_path']
            config['Settings']['barcode_dir'] = dialog.result['barcode_dir']
            config['Settings']['camera_index'] = str(dialog.result['camera_index'])
            microphone_index = dialog.result['microphone_index']
            config['Settings']['microphone_index'] = '' if microphone_index is None else str(microphone_index)
            config['Settings']['enable_voice'] = str(dialog.result['enable_voice']).lower()
            config['Settings']['enable_tts'] = str(dialog.result['enable_tts']).lower()
            config['Settings']['tts_type'] = dialog.result['tts_type']
            config['Settings']['enable_barcode_generation'] = str(dialog.result['enable_barcode_generation']).lower()
            config['Settings']['low_stock_threshold'] = str(dialog.result['low_stock_threshold'])
            with open(CONFIG_FILE, 'w', encoding='utf-8') as f:
                config.write(f)
            CAMERA_INDEX = dialog.result['camera_index']
            MICROPHONE_INDEX = microphone_index
            TTS_TYPE = dialog.result['tts_type']
            ACTIVE_TTS_DRIVER = dialog.result['tts_type'] if dialog.result['enable_tts'] else None
            try:
                self.low_stock_threshold = int(dialog.result['low_stock_threshold'])
            except (TypeError, ValueError):
                self.low_stock_threshold = DEFAULT_LOW_STOCK_THRESHOLD
            self.load_inventory()
            messagebox.showinfo("Paramètres", "Configuration enregistrée. Redémarrez pour certaines options.")

    def open_category_dialog(self):
        dialog = CategoryDialog(self)
        if dialog.result:
            self.load_inventory()

    def open_user_management(self):
        UserManagementDialog(self, self.current_user_id)

    def show_voice_help(self):
        help_text = (
            "Commandes vocales disponibles :\n"
            " • 'ajouter [nombre] [nom de l'article]'   → ajoute la quantité\n"
            " • 'retirer [nombre] [nom de l'article]'   → retire la quantité\n"
            " • 'quantité de [nom de l'article]'        → annonce la quantité\n"
            " • 'générer codebarre pour [nom de l'article]' → génère le code-barres\n"
            " • 'aide' ou 'aide vocale'                  → affiche cette aide\n"
            " • 'stop voice' ou 'arrête écoute'         → désactive la reconnaissance vocale\n"
        )
        messagebox.showinfo("Aide Vocale", help_text)
        try:
            speak("Voici la liste des commandes vocales disponibles : ")
            for line in help_text.split('\n'):
                if line.strip():
                    speak(line)
        except:
            pass

    def backup_database(self):
        default_name = f"backup_gestion_stock_{datetime.now().strftime('%Y%m%d_%H%M%S')}.zip"
        file_path = filedialog.asksaveasfilename(
            title="Sauvegarder bases de données",
            defaultextension=".zip",
            initialfile=default_name,
            filetypes=[("Archive ZIP", "*.zip"), ("Tous fichiers", "*.*")]
        )
        if not file_path:
            return
        try:
            with zipfile.ZipFile(file_path, 'w', compression=zipfile.ZIP_DEFLATED) as archive:
                if os.path.exists(DB_PATH):
                    archive.write(DB_PATH, arcname=os.path.basename(DB_PATH))
                else:
                    raise FileNotFoundError(f"Base stock introuvable : {DB_PATH}")
                if os.path.exists(USER_DB_PATH):
                    archive.write(USER_DB_PATH, arcname=os.path.basename(USER_DB_PATH))
                else:
                    raise FileNotFoundError(f"Base utilisateurs introuvable : {USER_DB_PATH}")
        except Exception as e:
            self.log_user_action(
                "Échec de sauvegarde des bases vers %s : %s" % (file_path, e),
                level=logging.ERROR,
            )
            messagebox.showerror("Erreur Backup", f"Impossible de sauvegarder les bases : {e}")
            return
        messagebox.showinfo("Backup réussi", f"Bases sauvegardées vers : {file_path}")
        self.status.set(f"Backup : {os.path.basename(file_path)}")
        self.log_user_action("Sauvegarde des bases effectuée vers %s." % file_path)

    def logout(self):
        """
        Déconnecte l'utilisateur sans quitter l'application : ferme la fenêtre
        et relance le dialogue de connexion.
        """
        self.log_user_action("Déconnexion de l'application demandée.")
        self.save_column_widths()
        global voice_active
        voice_active = False
        self.destroy()
        root = tk.Tk()
        root.withdraw()
        login = LoginDialog(root)
        if not login.result:
            root.destroy()
            sys.exit(0)
        new_user = login.username
        new_role = login.role
        conn = None
        try:
            with db_lock:
                conn = sqlite3.connect(USER_DB_PATH, timeout=30)
                cursor = conn.cursor()
                cursor.execute("SELECT id FROM users WHERE username = ?", (new_user,))
                uid = cursor.fetchone()[0]
        except:
            uid = None
        finally:
            if conn:
                conn.close()
        root.destroy()
        allowed_modules = get_user_module_permissions(uid, role=new_role)
        app = StockApp(new_user, new_role, uid, allowed_modules=allowed_modules)
        app.mainloop()


class AlertManager:
    """Gère les alertes de stock faible et la génération automatique de propositions."""

    def __init__(self, app, threshold):
        self.app = app
        self.threshold = threshold
        self.running = True
        self.thread = threading.Thread(target=self._worker, daemon=True)
        self.thread.start()

    def stop(self):
        self.running = False

    def dispatch_low_stock_alert(self, item_id, item_name, quantity, threshold):
        if has_recent_alert(item_id, within_hours=6):
            return
        message = (
            f"Alerte stock faible pour {item_name} : {quantity} unité(s) restante(s) (seuil {threshold})."
        )
        record_stock_alert(item_id, message, channel='internal', alert_level='low')
        deficit = max(threshold - quantity, 1)
        create_suggested_purchase_order(
            item_id,
            deficit,
            created_by=getattr(self.app, 'current_user', 'system'),
        )
        if self.app and self.app.winfo_exists():
            self.app.after(0, lambda msg=message: self._update_status(msg))

    def _update_status(self, message):
        if hasattr(self.app, 'status'):
            try:
                self.app.status.set(message)
            except Exception:
                pass

    def _worker(self):
        while self.running:
            try:
                self.scan_low_stock()
            except Exception as exc:
                print(f"[AlertManager] Erreur: {exc}")
            for _ in range(60):
                if not self.running:
                    break
                time.sleep(1)

    def scan_low_stock(self):
        conn = None
        try:
            with db_lock:
                conn = sqlite3.connect(DB_PATH, timeout=30)
                cursor = conn.cursor()
                cursor.execute(
                    """
                    SELECT id, name, quantity, COALESCE(reorder_point, ?) as threshold
                    FROM items
                    WHERE quantity <= COALESCE(reorder_point, ?)
                    """,
                    (self.threshold, self.threshold),
                )
                rows = cursor.fetchall()
        except sqlite3.Error as e:
            print(f"[AlertManager] Erreur BD: {e}")
            rows = []
        finally:
            if conn:
                conn.close()

        for item_id, name, qty, threshold in rows:
            if not has_recent_alert(item_id, within_hours=24):
                self.dispatch_low_stock_alert(item_id, name, qty, threshold)


class SupplierFormDialog(tk.Toplevel):
    def __init__(self, parent, title, supplier=None):
        super().__init__(parent)
        self.title(title)
        self.resizable(False, False)
        self.result = None

        self.var_name = tk.StringVar(value=supplier[1] if supplier else '')
        self.var_contact = tk.StringVar(value=supplier[2] if supplier else '')
        self.var_email = tk.StringVar(value=supplier[3] if supplier else '')
        self.var_phone = tk.StringVar(value=supplier[4] if supplier else '')

        ttk.Label(self, text="Nom *:").grid(row=0, column=0, padx=10, pady=5, sticky=tk.W)
        ttk.Entry(self, textvariable=self.var_name, width=40).grid(row=0, column=1, padx=10, pady=5)

        ttk.Label(self, text="Contact :").grid(row=1, column=0, padx=10, pady=5, sticky=tk.W)
        ttk.Entry(self, textvariable=self.var_contact, width=40).grid(row=1, column=1, padx=10, pady=5)

        ttk.Label(self, text="Email :").grid(row=2, column=0, padx=10, pady=5, sticky=tk.W)
        ttk.Entry(self, textvariable=self.var_email, width=40).grid(row=2, column=1, padx=10, pady=5)

        ttk.Label(self, text="Téléphone :").grid(row=3, column=0, padx=10, pady=5, sticky=tk.W)
        ttk.Entry(self, textvariable=self.var_phone, width=40).grid(row=3, column=1, padx=10, pady=5)

        ttk.Label(self, text="Notes :").grid(row=4, column=0, padx=10, pady=5, sticky=tk.NW)
        self.text_notes = tk.Text(self, width=40, height=4)
        self.text_notes.grid(row=4, column=1, padx=10, pady=5)
        if supplier and supplier[5]:
            self.text_notes.insert('1.0', supplier[5])

        btn_frame = ttk.Frame(self)
        btn_frame.grid(row=5, column=0, columnspan=2, pady=10)
        ttk.Button(btn_frame, text="Enregistrer", command=self.on_ok).pack(side=tk.LEFT, padx=5)
        ttk.Button(btn_frame, text="Annuler", command=self.on_cancel).pack(side=tk.LEFT, padx=5)

        self.grab_set()
        self.wait_window(self)

    def on_ok(self):
        name = self.var_name.get().strip()
        if not name:
            messagebox.showerror("Fournisseur", "Le nom est obligatoire.", parent=self)
            return
        self.result = (
            name,
            self.var_contact.get().strip(),
            self.var_email.get().strip(),
            self.var_phone.get().strip(),
            self.text_notes.get('1.0', tk.END).strip(),
        )
        self.destroy()

    def on_cancel(self):
        self.destroy()


class SupplierManagementDialog(tk.Toplevel):
    def __init__(self, parent):
        super().__init__(parent)
        self.parent = parent
        self.title("Fournisseurs")
        self.geometry("780x480")
        self.suppliers_cache: list[tuple] = []

        search_frame = ttk.Frame(self)
        search_frame.pack(fill=tk.X, padx=10, pady=(10, 0))
        ttk.Label(search_frame, text="Rechercher :").pack(side=tk.LEFT, padx=(0, 5))
        self.search_var = tk.StringVar()
        self.entry_search = ttk.Entry(search_frame, textvariable=self.search_var, width=30)
        self.entry_search.pack(side=tk.LEFT, padx=5)
        self.search_var.trace_add('write', lambda *_: self.refresh())
        ttk.Button(search_frame, text="Exporter CSV", command=self.export_suppliers).pack(side=tk.RIGHT, padx=5)

        columns = ("Nom", "Contact", "Email", "Téléphone", "Créé le")
        tree_frame = ttk.Frame(self)
        tree_frame.pack(fill=tk.BOTH, expand=True, padx=10, pady=10)
        self.tree = ttk.Treeview(tree_frame, columns=columns, show='headings', selectmode='browse')
        vsb = ttk.Scrollbar(tree_frame, orient=tk.VERTICAL, command=self.tree.yview)
        hsb = ttk.Scrollbar(tree_frame, orient=tk.HORIZONTAL, command=self.tree.xview)
        self.tree.configure(yscrollcommand=vsb.set, xscrollcommand=hsb.set)
        self.tree.grid(row=0, column=0, sticky='nsew')
        vsb.grid(row=0, column=1, sticky='ns')
        hsb.grid(row=1, column=0, sticky='ew')
        tree_frame.columnconfigure(0, weight=1)
        tree_frame.rowconfigure(0, weight=1)
        for col in columns:
            self.tree.heading(col, text=col)
            width = 160 if col == "Nom" else 140
            self.tree.column(col, width=width, anchor=tk.W)
        self.tree.bind('<<TreeviewSelect>>', lambda *_: self.show_selected_details())
        self.tree.bind('<Double-1>', lambda *_: self.edit_supplier())

        detail_frame = ttk.LabelFrame(self, text="Détails du fournisseur")
        detail_frame.pack(fill=tk.X, padx=10, pady=(0, 10))
        self.detail_vars = {
            'contact': tk.StringVar(value=''),
            'email': tk.StringVar(value=''),
            'phone': tk.StringVar(value=''),
            'created_at': tk.StringVar(value=''),
        }
        info_fields = [
            ("Contact", 'contact'),
            ("Email", 'email'),
            ("Téléphone", 'phone'),
            ("Créé le", 'created_at'),
        ]
        for idx, (label, key) in enumerate(info_fields):
            ttk.Label(detail_frame, text=f"{label} :").grid(row=0, column=idx * 2, padx=5, pady=5, sticky=tk.W)
            ttk.Label(detail_frame, textvariable=self.detail_vars[key]).grid(row=0, column=idx * 2 + 1, padx=5, pady=5, sticky=tk.W)

        ttk.Label(detail_frame, text="Notes :").grid(row=1, column=0, padx=5, pady=5, sticky=tk.NW)
        self.note_text = tk.Text(detail_frame, height=4, width=80, state='disabled', wrap=tk.WORD)
        self.note_text.grid(row=1, column=1, columnspan=7, padx=5, pady=5, sticky=tk.EW)
        detail_frame.columnconfigure(1, weight=1)

        btn_frame = ttk.Frame(self)
        btn_frame.pack(fill=tk.X, padx=10, pady=(0, 10))
        ttk.Button(btn_frame, text="Ajouter", command=self.add_supplier).pack(side=tk.LEFT, padx=5)
        ttk.Button(btn_frame, text="Modifier", command=self.edit_supplier).pack(side=tk.LEFT, padx=5)
        ttk.Button(btn_frame, text="Supprimer", command=self.delete_supplier).pack(side=tk.LEFT, padx=5)
        ttk.Button(btn_frame, text="Copier email", command=self.copy_selected_email).pack(side=tk.LEFT, padx=5)
        ttk.Button(btn_frame, text="Copier téléphone", command=self.copy_selected_phone).pack(side=tk.LEFT, padx=5)
        ttk.Button(btn_frame, text="Ouvrir email", command=self.open_mail_client).pack(side=tk.LEFT, padx=5)
        ttk.Button(btn_frame, text="Fermer", command=self.destroy).pack(side=tk.RIGHT, padx=5)

        self.refresh()
        self.after(100, self.entry_search.focus_set)

    def refresh(self):
        selected = self.tree.selection()
        selected_id = selected[0] if selected else None
        for child in self.tree.get_children():
            self.tree.delete(child)
        search = self.search_var.get().strip()
        self.suppliers_cache = fetch_suppliers(search if search else None)
        for supplier in self.suppliers_cache:
            supplier_id, name, contact, email, phone, notes, created_at = supplier
            created_display = format_display_datetime(created_at)
            self.tree.insert(
                '',
                tk.END,
                iid=str(supplier_id),
                values=(name, contact or '', email or '', phone or '', created_display),
            )
        if selected_id and self.tree.exists(selected_id):
            self.tree.selection_set(selected_id)
            self.tree.focus(selected_id)
        elif self.tree.get_children():
            first = self.tree.get_children()[0]
            self.tree.selection_set(first)
            self.tree.focus(first)
        self.show_selected_details()

    def get_selected_supplier_id(self):
        selection = self.tree.selection()
        if not selection:
            return None
        return int(selection[0])

    def get_supplier_from_cache(self, supplier_id):
        return next((s for s in self.suppliers_cache if s[0] == supplier_id), None)

    def show_selected_details(self):
        supplier_id = self.get_selected_supplier_id()
        supplier = self.get_supplier_from_cache(supplier_id) if supplier_id else None
        for key in self.detail_vars:
            self.detail_vars[key].set('')
        self.note_text.configure(state='normal')
        self.note_text.delete('1.0', tk.END)
        self.note_text.configure(state='disabled')
        if not supplier:
            return
        _, name, contact, email, phone, notes, created_at = supplier
        self.detail_vars['contact'].set(contact or '')
        self.detail_vars['email'].set(email or '')
        self.detail_vars['phone'].set(phone or '')
        self.detail_vars['created_at'].set(format_display_datetime(created_at))
        if notes:
            self.note_text.configure(state='normal')
            self.note_text.insert('1.0', notes)
            self.note_text.configure(state='disabled')

    def add_supplier(self):
        dialog = SupplierFormDialog(self, "Ajouter un fournisseur")
        if dialog.result:
            name, contact, email, phone, notes = dialog.result
            result = save_supplier(name, contact, email, phone, notes)
            if result:
                self.refresh()
            else:
                messagebox.showerror("Fournisseurs", "Échec de l'enregistrement.", parent=self)

    def edit_supplier(self):
        supplier_id = self.get_selected_supplier_id()
        if supplier_id is None:
            messagebox.showwarning("Fournisseurs", "Sélectionnez un fournisseur.", parent=self)
            return
        supplier = self.get_supplier_from_cache(supplier_id)
        if not supplier:
            supplier = next((s for s in fetch_suppliers() if s[0] == supplier_id), None)
        if not supplier:
            messagebox.showerror("Fournisseurs", "Fournisseur introuvable.", parent=self)
            return
        dialog = SupplierFormDialog(self, "Modifier le fournisseur", supplier)
        if dialog.result:
            name, contact, email, phone, notes = dialog.result
            if save_supplier(name, contact, email, phone, notes, supplier_id=supplier_id):
                self.refresh()
            else:
                messagebox.showerror("Fournisseurs", "Impossible de mettre à jour le fournisseur.", parent=self)

    def delete_supplier(self):
        supplier_id = self.get_selected_supplier_id()
        if supplier_id is None:
            messagebox.showwarning("Fournisseurs", "Sélectionnez un fournisseur.", parent=self)
            return
        if messagebox.askyesno("Confirmation", "Supprimer ce fournisseur ?", parent=self):
            if delete_supplier(supplier_id):
                self.refresh()
            else:
                messagebox.showerror("Fournisseurs", "Suppression impossible.", parent=self)

    def copy_selected_email(self):
        supplier_id = self.get_selected_supplier_id()
        supplier = self.get_supplier_from_cache(supplier_id) if supplier_id else None
        email = supplier[3] if supplier else ''
        if email:
            self.clipboard_clear()
            self.clipboard_append(email)
            self.parent.status.set(f"Email copié : {email}") if hasattr(self.parent, 'status') else None
        else:
            messagebox.showinfo("Fournisseurs", "Aucun email à copier.", parent=self)

    def copy_selected_phone(self):
        supplier_id = self.get_selected_supplier_id()
        supplier = self.get_supplier_from_cache(supplier_id) if supplier_id else None
        phone = supplier[4] if supplier else ''
        if phone:
            self.clipboard_clear()
            self.clipboard_append(phone)
            self.parent.status.set(f"Téléphone copié : {phone}") if hasattr(self.parent, 'status') else None
        else:
            messagebox.showinfo("Fournisseurs", "Aucun téléphone à copier.", parent=self)

    def open_mail_client(self):
        supplier_id = self.get_selected_supplier_id()
        supplier = self.get_supplier_from_cache(supplier_id) if supplier_id else None
        email = supplier[3] if supplier else ''
        if email:
            webbrowser.open(f"mailto:{email}")
        else:
            messagebox.showinfo("Fournisseurs", "Aucune adresse email disponible.", parent=self)

    def export_suppliers(self):
        file_path = filedialog.asksaveasfilename(defaultextension='.csv', filetypes=[('CSV', '*.csv')])
        if not file_path:
            return
        rows = [
            (name, contact or '', email or '', phone or '', format_display_datetime(created_at), notes or '')
            for _, name, contact, email, phone, notes, created_at in self.suppliers_cache
        ]
        try:
            export_rows_to_csv(
                file_path,
                ('Nom', 'Contact', 'Email', 'Téléphone', 'Créé le', 'Notes'),
                rows,
            )
            messagebox.showinfo("Fournisseurs", f"Export réalisé vers {file_path}", parent=self)
        except Exception as exc:
            messagebox.showerror("Fournisseurs", f"Impossible d'exporter : {exc}", parent=self)


class PurchaseOrderEditor(tk.Toplevel):
    def __init__(self, parent):
        super().__init__(parent)
        self.parent = parent
        self.title("Nouveau bon de commande")
        self.geometry("720x480")
        self.result = None
        self.lines = []

        ttk.Label(self, text="Fournisseur :").grid(row=0, column=0, padx=10, pady=5, sticky=tk.W)
        suppliers = fetch_suppliers()
        self.supplier_ids = [s[0] for s in suppliers]
        supplier_names = [s[1] for s in suppliers]
        self.supplier_combobox = ttk.Combobox(self, values=supplier_names, state='readonly', width=40)
        self.supplier_combobox.grid(row=0, column=1, padx=10, pady=5, sticky=tk.W)

        ttk.Label(self, text="Échéance (JJ/MM/AAAA) :").grid(row=1, column=0, padx=10, pady=5, sticky=tk.W)
        self.entry_due = ttk.Entry(self, width=20)
        self.entry_due.grid(row=1, column=1, padx=10, pady=5, sticky=tk.W)

        ttk.Label(self, text="Note :").grid(row=2, column=0, padx=10, pady=5, sticky=tk.NW)
        self.text_note = tk.Text(self, height=4, width=60)
        self.text_note.grid(row=2, column=1, padx=10, pady=5, sticky=tk.W)

        line_frame = ttk.LabelFrame(self, text="Lignes de commande")
        line_frame.grid(row=3, column=0, columnspan=2, padx=10, pady=10, sticky=tk.NSEW)
        self.grid_rowconfigure(3, weight=1)
        self.grid_columnconfigure(1, weight=1)

        cols = ("Article", "Quantité", "Coût unitaire")
        self.line_tree = ttk.Treeview(line_frame, columns=cols, show='headings')
        for col in cols:
            self.line_tree.heading(col, text=col)
            self.line_tree.column(col, anchor=tk.W, width=150)
        self.line_tree.pack(fill=tk.BOTH, expand=True, padx=5, pady=5)

        add_frame = ttk.Frame(line_frame)
        add_frame.pack(fill=tk.X, padx=5, pady=5)

        ttk.Label(add_frame, text="Article :").grid(row=0, column=0, padx=5, pady=5)
        self.items_lookup = fetch_items_lookup()
        self.item_ids = [i[0] for i in self.items_lookup]
        item_names = [i[1] for i in self.items_lookup]
        self.item_combobox = ttk.Combobox(add_frame, values=item_names, state='readonly', width=30)
        self.item_combobox.grid(row=0, column=1, padx=5, pady=5)

        ttk.Label(add_frame, text="Quantité :").grid(row=0, column=2, padx=5, pady=5)
        self.spin_qty = tk.Spinbox(add_frame, from_=1, to=1000, width=6)
        self.spin_qty.grid(row=0, column=3, padx=5, pady=5)

        ttk.Label(add_frame, text="Coût (€) :").grid(row=0, column=4, padx=5, pady=5)
        self.entry_cost = ttk.Entry(add_frame, width=10)
        self.entry_cost.grid(row=0, column=5, padx=5, pady=5)

        ttk.Button(add_frame, text="Ajouter", command=self.add_line).grid(row=0, column=6, padx=5)
        ttk.Button(add_frame, text="Retirer", command=self.remove_line).grid(row=0, column=7, padx=5)

        btn_frame = ttk.Frame(self)
        btn_frame.grid(row=4, column=0, columnspan=2, pady=10)
        ttk.Button(btn_frame, text="Enregistrer", command=self.on_ok).pack(side=tk.LEFT, padx=5)
        ttk.Button(btn_frame, text="Annuler", command=self.on_cancel).pack(side=tk.LEFT, padx=5)

        self.grab_set()
        self.wait_window(self)

    def add_line(self):
        idx = self.item_combobox.current()
        if idx < 0:
            messagebox.showerror("Bon de commande", "Sélectionnez un article.", parent=self)
            return
        try:
            qty = int(self.spin_qty.get())
            if qty <= 0:
                raise ValueError
        except ValueError:
            messagebox.showerror("Bon de commande", "Quantité invalide.", parent=self)
            return
        try:
            cost = float(self.entry_cost.get() or 0)
        except ValueError:
            messagebox.showerror("Bon de commande", "Coût invalide.", parent=self)
            return
        item_id = self.item_ids[idx]
        item_name = self.items_lookup[idx][1]
        self.lines.append({'item_id': item_id, 'item_name': item_name, 'quantity_ordered': qty, 'unit_cost': cost})
        self.line_tree.insert('', tk.END, values=(item_name, qty, f"{cost:.2f}"))

    def remove_line(self):
        selection = self.line_tree.selection()
        if not selection:
            return
        index = self.line_tree.index(selection[0])
        self.line_tree.delete(selection[0])
        if 0 <= index < len(self.lines):
            self.lines.pop(index)

    def on_ok(self):
        if not self.lines:
            messagebox.showerror("Bon de commande", "Ajoutez au moins une ligne.", parent=self)
            return
        supplier_index = self.supplier_combobox.current()
        supplier_id = self.supplier_ids[supplier_index] if supplier_index >= 0 else None
        expected_date = None
        raw_due = self.entry_due.get().strip()
        if raw_due:
            try:
                expected_date = parse_user_date(raw_due)
            except ValueError as exc:
                messagebox.showerror("Bon de commande", str(exc), parent=self)
                return
        self.result = {
            'supplier_id': supplier_id,
            'expected_date': expected_date,
            'note': self.text_note.get('1.0', tk.END).strip(),
            'lines': self.lines,
        }
        self.destroy()

    def on_cancel(self):
        self.destroy()


class PurchaseOrderReceiveDialog(tk.Toplevel):
    def __init__(self, parent, order_id, order_items):
        super().__init__(parent)
        self.title(f"Réception bon #{order_id}")
        self.result = None
        self.vars = []

        ttk.Label(self, text="Quantités à réceptionner").pack(padx=10, pady=10)
        form = ttk.Frame(self)
        form.pack(fill=tk.BOTH, expand=True, padx=10)

        for idx, (line_id, item_name, qty_ordered, qty_received, unit_cost, item_id) in enumerate(order_items):
            remaining = (qty_ordered or 0) - (qty_received or 0)
            remaining = max(remaining, 0)
            var = tk.IntVar(value=remaining)
            self.vars.append((item_id, var, remaining))
            ttk.Label(form, text=f"{item_name} (restant {remaining})").grid(row=idx, column=0, padx=5, pady=5, sticky=tk.W)
            tk.Spinbox(form, from_=0, to=max(remaining, 1000), textvariable=var, width=6).grid(row=idx, column=1, padx=5, pady=5)

        ttk.Label(self, text="Commentaire :").pack(anchor=tk.W, padx=10)
        self.note_text = tk.Text(self, height=3, width=50)
        self.note_text.pack(fill=tk.X, padx=10, pady=5)

        status_frame = ttk.Frame(self)
        status_frame.pack(fill=tk.X, padx=10, pady=5)
        ttk.Label(status_frame, text="Statut :").pack(side=tk.LEFT)
        self.status_var = tk.StringVar(value='RECEIVED')
        ttk.Combobox(status_frame, values=['RECEIVED', 'PARTIAL', 'CANCELLED'], textvariable=self.status_var, state='readonly', width=15).pack(side=tk.LEFT, padx=5)

        btn_frame = ttk.Frame(self)
        btn_frame.pack(pady=10)
        ttk.Button(btn_frame, text="Valider", command=self.on_ok).pack(side=tk.LEFT, padx=5)
        ttk.Button(btn_frame, text="Annuler", command=self.destroy).pack(side=tk.LEFT, padx=5)

        self.grab_set()
        self.wait_window(self)

    def on_ok(self):
        receipt_lines = {}
        for item_id, var, remaining in self.vars:
            qty = max(0, min(int(var.get()), remaining))
            if qty:
                receipt_lines[item_id] = qty
        status = self.status_var.get()
        note = self.note_text.get('1.0', tk.END).strip()
        if status == 'CANCELLED':
            if receipt_lines:
                messagebox.showerror(
                    "Bon de commande",
                    "Aucune réception ne peut être enregistrée pour un bon annulé.",
                    parent=self,
                )
                return
            if not note:
                messagebox.showerror(
                    "Bon de commande",
                    "Merci d'indiquer un motif d'annulation.",
                    parent=self,
                )
                return
        self.result = (status, receipt_lines, note)
        self.destroy()


class PurchaseOrderManagementDialog(tk.Toplevel):
    STATUS_FILTERS = {
        'Actifs': 'active',
        'Tous': None,
        'En attente': 'PENDING',
        'Partiels': 'PARTIAL',
        'Réceptionnés': 'RECEIVED',
        'Annulés': 'CANCELLED',
        'Suggérés': 'SUGGESTED',
    }
    STATUS_DISPLAY = {
        'PENDING': 'En attente',
        'PARTIAL': 'Partiel',
        'RECEIVED': 'Réceptionné',
        'CANCELLED': 'Annulé',
        'SUGGESTED': 'Suggéré',
    }

    def __init__(self, parent):
        super().__init__(parent)
        self.parent = parent
        self.title("Bons de commande")
        self.geometry("880x520")
        self.orders_cache: dict[int, dict] = {}

        filter_frame = ttk.Frame(self)
        filter_frame.pack(fill=tk.X, padx=10, pady=(10, 0))
        ttk.Label(filter_frame, text="Statut :").pack(side=tk.LEFT, padx=(0, 5))
        self.status_var = tk.StringVar(value='Actifs')
        self.status_combobox = ttk.Combobox(
            filter_frame,
            state='readonly',
            textvariable=self.status_var,
            values=list(self.STATUS_FILTERS.keys()),
            width=15,
        )
        self.status_combobox.pack(side=tk.LEFT, padx=5)
        self.status_combobox.bind('<<ComboboxSelected>>', lambda *_: self.refresh())

        ttk.Label(filter_frame, text="Rechercher :").pack(side=tk.LEFT, padx=(15, 5))
        self.search_var = tk.StringVar()
        self.search_entry = ttk.Entry(filter_frame, textvariable=self.search_var, width=30)
        self.search_entry.pack(side=tk.LEFT, padx=5)
        self.search_var.trace_add('write', lambda *_: self.refresh())

        ttk.Button(filter_frame, text="Exporter CSV", command=self.export_orders).pack(side=tk.RIGHT, padx=5)

        columns = ("ID", "Fournisseur", "Statut", "Création", "Échéance", "Réception", "Note")
        tree_frame = ttk.Frame(self)
        tree_frame.pack(fill=tk.BOTH, expand=True, padx=10, pady=10)
        self.tree = ttk.Treeview(tree_frame, columns=columns, show='headings', selectmode='browse')
        vsb = ttk.Scrollbar(tree_frame, orient=tk.VERTICAL, command=self.tree.yview)
        hsb = ttk.Scrollbar(tree_frame, orient=tk.HORIZONTAL, command=self.tree.xview)
        self.tree.configure(yscrollcommand=vsb.set, xscrollcommand=hsb.set)
        self.tree.grid(row=0, column=0, sticky='nsew')
        vsb.grid(row=0, column=1, sticky='ns')
        hsb.grid(row=1, column=0, sticky='ew')
        tree_frame.columnconfigure(0, weight=1)
        tree_frame.rowconfigure(0, weight=1)
        for col in columns:
            self.tree.heading(col, text=col)
            width = 80 if col == 'ID' else 140
            if col == 'Note':
                width = 200
            self.tree.column(col, width=width, anchor=tk.W)
        self.tree.bind('<<TreeviewSelect>>', lambda *_: self.show_selected_order_details())

        detail_frame = ttk.LabelFrame(self, text="Détails du bon sélectionné")
        detail_frame.pack(fill=tk.BOTH, expand=True, padx=10, pady=(0, 10))
        info_frame = ttk.Frame(detail_frame)
        info_frame.pack(fill=tk.X, padx=5, pady=5)
        self.order_detail_vars = {
            'id': tk.StringVar(value=''),
            'supplier': tk.StringVar(value=''),
            'status': tk.StringVar(value=''),
            'created': tk.StringVar(value=''),
            'expected': tk.StringVar(value=''),
            'received': tk.StringVar(value=''),
            'created_by': tk.StringVar(value=''),
        }
        info_fields = [
            ("ID", 'id'),
            ("Fournisseur", 'supplier'),
            ("Statut", 'status'),
            ("Créé le", 'created'),
            ("Échéance", 'expected'),
            ("Réception", 'received'),
            ("Créé par", 'created_by'),
        ]
        for idx, (label, key) in enumerate(info_fields):
            row = idx // 3
            col = (idx % 3) * 2
            ttk.Label(info_frame, text=f"{label} :").grid(row=row, column=col, padx=5, pady=2, sticky=tk.W)
            ttk.Label(info_frame, textvariable=self.order_detail_vars[key]).grid(row=row, column=col + 1, padx=5, pady=2, sticky=tk.W)
        for col in range(6):
            info_frame.columnconfigure(col, weight=1)

        note_label = ttk.Label(detail_frame, text="Note :")
        note_label.pack(anchor=tk.W, padx=5)
        self.order_note_text = tk.Text(detail_frame, height=3, state='disabled', wrap=tk.WORD)
        self.order_note_text.pack(fill=tk.X, padx=5, pady=(0, 5))

        lines_frame = ttk.Frame(detail_frame)
        lines_frame.pack(fill=tk.BOTH, expand=True, padx=5, pady=5)
        line_columns = ("Article", "Commandé", "Reçu", "Restant", "Coût unitaire")
        self.line_tree = ttk.Treeview(lines_frame, columns=line_columns, show='headings', height=6)
        vsb_lines = ttk.Scrollbar(lines_frame, orient=tk.VERTICAL, command=self.line_tree.yview)
        hsb_lines = ttk.Scrollbar(lines_frame, orient=tk.HORIZONTAL, command=self.line_tree.xview)
        self.line_tree.configure(yscrollcommand=vsb_lines.set, xscrollcommand=hsb_lines.set)
        self.line_tree.grid(row=0, column=0, sticky='nsew')
        vsb_lines.grid(row=0, column=1, sticky='ns')
        hsb_lines.grid(row=1, column=0, sticky='ew')
        lines_frame.columnconfigure(0, weight=1)
        lines_frame.rowconfigure(0, weight=1)
        for col in line_columns:
            width = 180 if col == 'Article' else 110
            self.line_tree.heading(col, text=col)
            self.line_tree.column(col, width=width, anchor=tk.W)

        btn_frame = ttk.Frame(self)
        btn_frame.pack(fill=tk.X, padx=10, pady=(0, 10))
        ttk.Button(btn_frame, text="Créer", command=self.create_order).pack(side=tk.LEFT, padx=5)
        ttk.Button(btn_frame, text="Réceptionner", command=self.receive_order).pack(side=tk.LEFT, padx=5)
        ttk.Button(btn_frame, text="Annuler", command=self.cancel_order).pack(side=tk.LEFT, padx=5)
        ttk.Button(btn_frame, text="Rafraîchir", command=self.refresh).pack(side=tk.LEFT, padx=5)
        ttk.Button(btn_frame, text="Fermer", command=self.destroy).pack(side=tk.RIGHT, padx=5)

        self.refresh()

    def get_selected_order_id(self):
        selection = self.tree.selection()
        if not selection:
            return None
        return int(selection[0])

    def refresh(self):
        selected = self.tree.selection()
        selected_id = selected[0] if selected else None
        for child in self.tree.get_children():
            self.tree.delete(child)
        status_label = self.status_var.get()
        status_filter = self.STATUS_FILTERS.get(status_label, None)
        search = self.search_var.get().strip()
        orders = fetch_purchase_orders(status=status_filter, search=search if search else None)
        self.orders_cache.clear()
        for order in orders:
            order_id, created_at, status, expected_date, received_at, supplier_name, note, created_by = order
            display_status = self.STATUS_DISPLAY.get(status, status)
            self.orders_cache[order_id] = {
                'id': order_id,
                'created_at': created_at,
                'status': status,
                'expected_date': expected_date,
                'received_at': received_at,
                'supplier_name': supplier_name,
                'note': note,
                'created_by': created_by,
            }
            self.tree.insert(
                '',
                tk.END,
                iid=str(order_id),
                values=(
                    order_id,
                    supplier_name or 'Non défini',
                    display_status,
                    format_display_datetime(created_at),
                    format_display_date(expected_date),
                    format_display_datetime(received_at),
                    (note or '')[:60],
                ),
            )
        if selected_id and self.tree.exists(selected_id):
            self.tree.selection_set(selected_id)
            self.tree.focus(selected_id)
        elif self.tree.get_children():
            first = self.tree.get_children()[0]
            self.tree.selection_set(first)
            self.tree.focus(first)
        self.show_selected_order_details()

    def show_selected_order_details(self):
        order_id = self.get_selected_order_id()
        order = self.orders_cache.get(order_id) if order_id else None
        for key in self.order_detail_vars:
            self.order_detail_vars[key].set('')
        self.order_note_text.configure(state='normal')
        self.order_note_text.delete('1.0', tk.END)
        self.order_note_text.configure(state='disabled')
        for child in self.line_tree.get_children():
            self.line_tree.delete(child)
        if not order:
            return
        self.order_detail_vars['id'].set(str(order['id']))
        self.order_detail_vars['supplier'].set(order['supplier_name'] or 'Non défini')
        self.order_detail_vars['status'].set(self.STATUS_DISPLAY.get(order['status'], order['status']))
        self.order_detail_vars['created'].set(format_display_datetime(order['created_at']))
        self.order_detail_vars['expected'].set(format_display_date(order['expected_date']))
        self.order_detail_vars['received'].set(format_display_datetime(order['received_at']))
        self.order_detail_vars['created_by'].set(order['created_by'] or '')
        if order['note']:
            self.order_note_text.configure(state='normal')
            self.order_note_text.insert('1.0', order['note'])
            self.order_note_text.configure(state='disabled')
        self.load_order_lines(order['id'])

    def load_order_lines(self, order_id):
        items = fetch_purchase_order_items(order_id)
        for child in self.line_tree.get_children():
            self.line_tree.delete(child)
        for line_id, item_name, qty_ordered, qty_received, unit_cost, item_id in items:
            ordered = qty_ordered or 0
            received = qty_received or 0
            remaining = max(ordered - received, 0)
            cost_display = f"{unit_cost or 0:.2f}"
            self.line_tree.insert(
                '',
                tk.END,
                iid=str(line_id),
                values=(item_name, ordered, received, remaining, cost_display),
            )

    def create_order(self):
        editor = PurchaseOrderEditor(self)
        if not editor.result:
            return
        data = editor.result
        po_id = create_purchase_order(
            data['supplier_id'],
            data['expected_date'],
            data['note'],
            self.parent.current_user,
            data['lines'],
        )
        if po_id:
            messagebox.showinfo("Bon de commande", f"Bon #{po_id} créé.", parent=self)
            self.refresh()
            self.select_order(po_id)
        else:
            messagebox.showerror("Bon de commande", "Échec de la création.", parent=self)

    def receive_order(self):
        order_id = self.get_selected_order_id()
        if order_id is None:
            messagebox.showwarning("Bon de commande", "Sélectionnez un bon.", parent=self)
            return
        items = fetch_purchase_order_items(order_id)
        if not items:
            messagebox.showinfo("Bon de commande", "Aucune ligne à réceptionner.", parent=self)
            return
        dialog = PurchaseOrderReceiveDialog(self, order_id, items)
        if dialog.result:
            status, receipt_lines, note = dialog.result
            success = update_purchase_order_status(
                order_id,
                status,
                self.parent.current_user,
                receipt_lines,
                note,
            )
            if success:
                self.parent.load_inventory()
                self.refresh()
                self.select_order(order_id)
            else:
                messagebox.showerror(
                    "Bon de commande",
                    "La mise à jour du bon a échoué.",
                    parent=self,
                )

    def cancel_order(self):
        order_id = self.get_selected_order_id()
        if order_id is None:
            messagebox.showwarning("Bon de commande", "Sélectionnez un bon.", parent=self)
            return
        if not messagebox.askyesno("Confirmation", "Annuler ce bon de commande ?", parent=self):
            return
        note = simpledialog.askstring("Annulation", "Motif d'annulation :", parent=self)
        if note is None:
            return
        note = note.strip()
        if not note:
            messagebox.showerror(
                "Bon de commande",
                "Le motif d'annulation est obligatoire.",
                parent=self,
            )
            return
        if update_purchase_order_status(order_id, 'CANCELLED', self.parent.current_user, note=note):
            messagebox.showinfo(
                "Bon de commande",
                "Bon annulé avec succès.",
                parent=self,
            )
            self.refresh()
            self.select_order(order_id)
        else:
            messagebox.showerror("Bon de commande", "Impossible d'annuler ce bon.", parent=self)

    def select_order(self, order_id):
        if order_id is None:
            return
        if self.tree.exists(str(order_id)):
            self.tree.selection_set(str(order_id))
            self.tree.focus(str(order_id))
            self.tree.see(str(order_id))
            self.show_selected_order_details()

    def export_orders(self):
        file_path = filedialog.asksaveasfilename(defaultextension='.csv', filetypes=[('CSV', '*.csv')])
        if not file_path:
            return
        rows = []
        for order in self.orders_cache.values():
            rows.append(
                (
                    order['id'],
                    order['supplier_name'] or 'Non défini',
                    self.STATUS_DISPLAY.get(order['status'], order['status']),
                    format_display_datetime(order['created_at']),
                    format_display_date(order['expected_date']),
                    format_display_datetime(order['received_at']),
                    order['created_by'] or '',
                    order['note'] or '',
                )
            )
        try:
            export_rows_to_csv(
                file_path,
                ('ID', 'Fournisseur', 'Statut', 'Création', 'Échéance', 'Réception', 'Créé par', 'Note'),
                rows,
            )
            messagebox.showinfo("Bons de commande", f"Export réalisé vers {file_path}", parent=self)
        except Exception as exc:
            messagebox.showerror("Bons de commande", f"Impossible d'exporter : {exc}", parent=self)
class CollaboratorFormDialog(tk.Toplevel):
    def __init__(self, parent, title, collaborator=None):
        super().__init__(parent)
        self.title(title)
        self.resizable(False, False)
        self.result = None

        fields = [
            ("Nom complet *", 'full_name'),
            ("Service", 'department'),
            ("Fonction", 'job_title'),
            ("Email", 'email'),
            ("Téléphone", 'phone'),
            ("Date embauche", 'hire_date'),
        ]
        self.vars = {}
        for idx, (label, key) in enumerate(fields):
            ttk.Label(self, text=label).grid(row=idx, column=0, padx=10, pady=5, sticky=tk.W)
            value = collaborator[idx + 1] if collaborator else ''
            var = tk.StringVar(value=value or '')
            ttk.Entry(self, textvariable=var, width=40).grid(row=idx, column=1, padx=10, pady=5)
            self.vars[key] = var

        ttk.Label(self, text="Notes").grid(row=len(fields), column=0, padx=10, pady=5, sticky=tk.NW)
        self.text_notes = tk.Text(self, width=40, height=4)
        self.text_notes.grid(row=len(fields), column=1, padx=10, pady=5)
        if collaborator and collaborator[-1]:
            self.text_notes.insert('1.0', collaborator[-1])

        btn_frame = ttk.Frame(self)
        btn_frame.grid(row=len(fields) + 1, column=0, columnspan=2, pady=10)
        ttk.Button(btn_frame, text="Enregistrer", command=self.on_ok).pack(side=tk.LEFT, padx=5)
        ttk.Button(btn_frame, text="Annuler", command=self.destroy).pack(side=tk.LEFT, padx=5)

        self.grab_set()
        self.wait_window(self)

    def on_ok(self):
        full_name = self.vars['full_name'].get().strip()
        if not full_name:
            messagebox.showerror("Collaborateur", "Le nom est obligatoire.", parent=self)
            return
        self.result = {key: var.get().strip() for key, var in self.vars.items()}
        self.result['notes'] = self.text_notes.get('1.0', tk.END).strip()
        self.destroy()


class AssignGearDialog(tk.Toplevel):
    def __init__(self, parent):
        super().__init__(parent)
        self.title("Attribuer un équipement")
        self.result = None

        items = fetch_items_lookup()
        self.item_ids = [i[0] for i in items]
        item_names = [i[1] for i in items]

        ttk.Label(self, text="Article :").grid(row=0, column=0, padx=10, pady=5, sticky=tk.W)
        self.item_combobox = ttk.Combobox(self, values=item_names, state='readonly', width=35)
        self.item_combobox.grid(row=0, column=1, padx=10, pady=5)

        ttk.Label(self, text="Taille :").grid(row=1, column=0, padx=10, pady=5, sticky=tk.W)
        self.entry_size = ttk.Entry(self, width=20)
        self.entry_size.grid(row=1, column=1, padx=10, pady=5)

        ttk.Label(self, text="Quantité :").grid(row=2, column=0, padx=10, pady=5, sticky=tk.W)
        self.spin_qty = tk.Spinbox(self, from_=1, to=50, width=5)
        self.spin_qty.grid(row=2, column=1, padx=10, pady=5, sticky=tk.W)

        ttk.Label(self, text="Renouvellement (JJ/MM/AAAA) :").grid(row=3, column=0, padx=10, pady=5, sticky=tk.W)
        self.entry_due = ttk.Entry(self, width=20)
        self.entry_due.grid(row=3, column=1, padx=10, pady=5, sticky=tk.W)

        ttk.Label(self, text="Notes :").grid(row=4, column=0, padx=10, pady=5, sticky=tk.NW)
        self.text_notes = tk.Text(self, width=40, height=4)
        self.text_notes.grid(row=4, column=1, padx=10, pady=5)

        btn_frame = ttk.Frame(self)
        btn_frame.grid(row=5, column=0, columnspan=2, pady=10)
        ttk.Button(btn_frame, text="Attribuer", command=self.on_ok).pack(side=tk.LEFT, padx=5)
        ttk.Button(btn_frame, text="Annuler", command=self.destroy).pack(side=tk.LEFT, padx=5)

        self.grab_set()
        self.wait_window(self)

    def on_ok(self):
        idx = self.item_combobox.current()
        if idx < 0:
            messagebox.showerror("Dotation", "Sélectionnez un article.", parent=self)
            return
        try:
            qty = int(self.spin_qty.get())
            if qty <= 0:
                raise ValueError
        except ValueError:
            messagebox.showerror("Dotation", "Quantité invalide.", parent=self)
            return
        self.result = {
            'item_id': self.item_ids[idx],
            'size': self.entry_size.get().strip(),
            'quantity': qty,
            'due_date': self.entry_due.get().strip() or None,
            'notes': self.text_notes.get('1.0', tk.END).strip(),
        }
        self.destroy()


class CollaboratorGearDialog(tk.Toplevel):
    STATUS_FILTERS = {
        'Actives': 'active',
        'Toutes': None,
        'Retournées': 'returned',
        'Perdues': 'lost',
        'Endommagées': 'damaged',
    }

    def __init__(self, parent):
        super().__init__(parent)
        self.parent = parent
        self.title("Dotations collaborateurs")
        self.geometry("960x520")
        self.collaborators_cache: list[tuple] = []
        self.current_gear_cache: list[tuple] = []

        filter_frame = ttk.Frame(self)
        filter_frame.pack(fill=tk.X, padx=10, pady=(10, 0))
        ttk.Label(filter_frame, text="Rechercher collaborateur :").pack(side=tk.LEFT, padx=(0, 5))
        self.collab_search_var = tk.StringVar()
        self.collab_search_entry = ttk.Entry(filter_frame, textvariable=self.collab_search_var, width=30)
        self.collab_search_entry.pack(side=tk.LEFT, padx=5)
        self.collab_search_var.trace_add('write', lambda *_: self.load_collaborators())

        ttk.Label(filter_frame, text="Filtre dotations :").pack(side=tk.LEFT, padx=(15, 5))
        self.status_filter_var = tk.StringVar(value='Actives')
        self.status_filter_combobox = ttk.Combobox(
            filter_frame,
            state='readonly',
            textvariable=self.status_filter_var,
            values=list(self.STATUS_FILTERS.keys()),
            width=18,
        )
        self.status_filter_combobox.pack(side=tk.LEFT, padx=5)
        self.status_filter_combobox.bind('<<ComboboxSelected>>', lambda *_: self.load_gear())

        ttk.Button(filter_frame, text="Exporter collaborateurs", command=self.export_collaborators).pack(side=tk.RIGHT, padx=5)

        main_frame = ttk.Frame(self)
        main_frame.pack(fill=tk.BOTH, expand=True, padx=10, pady=10)
        main_frame.columnconfigure(0, weight=1)
        main_frame.columnconfigure(1, weight=1)
        main_frame.rowconfigure(0, weight=1)

        # Collaborators panel
        collab_panel = ttk.Frame(main_frame)
        collab_panel.grid(row=0, column=0, sticky='nsew', padx=(0, 10))
        collab_columns = ("Nom", "Service", "Fonction")
        self.collab_tree = ttk.Treeview(collab_panel, columns=collab_columns, show='headings', height=12)
        collab_vsb = ttk.Scrollbar(collab_panel, orient=tk.VERTICAL, command=self.collab_tree.yview)
        self.collab_tree.configure(yscrollcommand=collab_vsb.set)
        self.collab_tree.grid(row=0, column=0, sticky='nsew')
        collab_vsb.grid(row=0, column=1, sticky='ns')
        collab_panel.columnconfigure(0, weight=1)
        collab_panel.rowconfigure(0, weight=1)
        for col in collab_columns:
            self.collab_tree.heading(col, text=col)
            width = 160 if col == "Nom" else 140
            self.collab_tree.column(col, width=width, anchor=tk.W)
        self.collab_tree.bind('<<TreeviewSelect>>', lambda *_: (self.show_selected_collaborator_details(), self.load_gear()))
        self.collab_tree.bind('<Double-1>', lambda *_: self.edit_collaborator())

        collab_detail = ttk.LabelFrame(collab_panel, text="Collaborateur")
        collab_detail.grid(row=1, column=0, columnspan=2, sticky='ew', pady=8)
        self.collab_detail_vars = {
            'department': tk.StringVar(value=''),
            'job': tk.StringVar(value=''),
            'email': tk.StringVar(value=''),
            'phone': tk.StringVar(value=''),
            'hire_date': tk.StringVar(value=''),
        }
        detail_fields = [
            ("Service", 'department'),
            ("Fonction", 'job'),
            ("Email", 'email'),
            ("Téléphone", 'phone'),
            ("Embauche", 'hire_date'),
        ]
        for idx, (label, key) in enumerate(detail_fields):
            ttk.Label(collab_detail, text=f"{label} :").grid(row=idx, column=0, padx=5, pady=2, sticky=tk.W)
            ttk.Label(collab_detail, textvariable=self.collab_detail_vars[key]).grid(row=idx, column=1, padx=5, pady=2, sticky=tk.W)
        ttk.Label(collab_detail, text="Notes :").grid(row=len(detail_fields), column=0, padx=5, pady=5, sticky=tk.NW)
        self.collab_notes_text = tk.Text(collab_detail, height=4, width=40, state='disabled', wrap=tk.WORD)
        self.collab_notes_text.grid(row=len(detail_fields), column=1, padx=5, pady=5, sticky=tk.EW)
        collab_detail.columnconfigure(1, weight=1)

        collab_btns = ttk.Frame(collab_panel)
        collab_btns.grid(row=2, column=0, columnspan=2, sticky='w', pady=(5, 0))
        ttk.Button(collab_btns, text="Ajouter", command=self.add_collaborator).pack(side=tk.LEFT, padx=5)
        ttk.Button(collab_btns, text="Modifier", command=self.edit_collaborator).pack(side=tk.LEFT, padx=5)
        ttk.Button(collab_btns, text="Supprimer", command=self.delete_collaborator).pack(side=tk.LEFT, padx=5)

        # Gear panel
        gear_panel = ttk.Frame(main_frame)
        gear_panel.grid(row=0, column=1, sticky='nsew')
        gear_columns = ("Article", "Taille", "Quantité", "Statut", "Échéance")
        self.gear_tree = ttk.Treeview(gear_panel, columns=gear_columns, show='headings', height=12)
        gear_vsb = ttk.Scrollbar(gear_panel, orient=tk.VERTICAL, command=self.gear_tree.yview)
        self.gear_tree.configure(yscrollcommand=gear_vsb.set)
        self.gear_tree.grid(row=0, column=0, sticky='nsew')
        gear_vsb.grid(row=0, column=1, sticky='ns')
        gear_panel.columnconfigure(0, weight=1)
        gear_panel.rowconfigure(0, weight=1)
        for col in gear_columns:
            width = 160 if col == "Article" else 110
            self.gear_tree.heading(col, text=col)
            self.gear_tree.column(col, width=width, anchor=tk.W)
        self.gear_tree.bind('<<TreeviewSelect>>', lambda *_: self.show_selected_gear_details())
        self.gear_tree.tag_configure('gear_returned', background='#e0f7fa')
        self.gear_tree.tag_configure('gear_lost', background='#ffebee')
        self.gear_tree.tag_configure('gear_damaged', background='#fff3e0')
        self.gear_tree.tag_configure('gear_overdue', background='#fff8e1')

        gear_detail = ttk.LabelFrame(gear_panel, text="Dotation")
        gear_detail.grid(row=1, column=0, columnspan=2, sticky='ew', pady=8)
        self.gear_detail_vars = {
            'item': tk.StringVar(value=''),
            'status': tk.StringVar(value=''),
            'quantity': tk.StringVar(value=''),
            'issued': tk.StringVar(value=''),
            'due': tk.StringVar(value=''),
            'returned': tk.StringVar(value=''),
        }
        gear_fields = [
            ("Article", 'item'),
            ("Statut", 'status'),
            ("Quantité", 'quantity'),
            ("Attribué", 'issued'),
            ("Échéance", 'due'),
            ("Retour", 'returned'),
        ]
        for idx, (label, key) in enumerate(gear_fields):
            ttk.Label(gear_detail, text=f"{label} :").grid(row=idx, column=0, padx=5, pady=2, sticky=tk.W)
            ttk.Label(gear_detail, textvariable=self.gear_detail_vars[key]).grid(row=idx, column=1, padx=5, pady=2, sticky=tk.W)
        ttk.Label(gear_detail, text="Notes :").grid(row=len(gear_fields), column=0, padx=5, pady=5, sticky=tk.NW)
        self.gear_notes_text = tk.Text(gear_detail, height=4, width=40, state='disabled', wrap=tk.WORD)
        self.gear_notes_text.grid(row=len(gear_fields), column=1, padx=5, pady=5, sticky=tk.EW)
        gear_detail.columnconfigure(1, weight=1)

        gear_btns = ttk.Frame(gear_panel)
        gear_btns.grid(row=2, column=0, columnspan=2, sticky='w', pady=(5, 0))
        ttk.Button(gear_btns, text="Attribuer équipement", command=self.assign_gear).pack(side=tk.LEFT, padx=5)
        ttk.Button(gear_btns, text="Marquer retour", command=self.return_gear).pack(side=tk.LEFT, padx=5)
        ttk.Button(gear_btns, text="Prolonger", command=self.extend_due_date).pack(side=tk.LEFT, padx=5)
        ttk.Button(gear_btns, text="Déclarer perdu", command=lambda: self.mark_gear_status('lost', restock=False)).pack(side=tk.LEFT, padx=5)
        ttk.Button(gear_btns, text="Déclarer endommagé", command=lambda: self.mark_gear_status('damaged', restock=False)).pack(side=tk.LEFT, padx=5)
        ttk.Button(gear_btns, text="Exporter dotations", command=self.export_assignments).pack(side=tk.LEFT, padx=5)

        ttk.Button(self, text="Fermer", command=self.destroy).pack(pady=5)

        self.load_collaborators()

    def load_collaborators(self):
        selected = self.collab_tree.selection()
        selected_id = selected[0] if selected else None
        for child in self.collab_tree.get_children():
            self.collab_tree.delete(child)
        search = self.collab_search_var.get().lower().strip()
        self.collaborators_cache = []
        for collab in fetch_collaborators():
            collab_id, full_name, department, job_title, email, phone, hire_date, notes = collab
            haystack = ' '.join(filter(None, [full_name, department, job_title, email, phone or '', hire_date or ''])).lower()
            if search and search not in haystack:
                continue
            self.collaborators_cache.append(collab)
            self.collab_tree.insert('', tk.END, iid=str(collab_id), values=(full_name, department or '', job_title or ''))
        if selected_id and self.collab_tree.exists(selected_id):
            self.collab_tree.selection_set(selected_id)
            self.collab_tree.focus(selected_id)
        elif self.collab_tree.get_children():
            first = self.collab_tree.get_children()[0]
            self.collab_tree.selection_set(first)
            self.collab_tree.focus(first)
        self.show_selected_collaborator_details()
        self.load_gear()

    def get_selected_collaborator(self):
        selection = self.collab_tree.selection()
        if not selection:
            return None
        return int(selection[0])

    def show_selected_collaborator_details(self):
        collab_id = self.get_selected_collaborator()
        collab = next((c for c in self.collaborators_cache if c[0] == collab_id), None)
        for key in self.collab_detail_vars:
            self.collab_detail_vars[key].set('')
        self.collab_notes_text.configure(state='normal')
        self.collab_notes_text.delete('1.0', tk.END)
        self.collab_notes_text.configure(state='disabled')
        if not collab:
            return
        _, full_name, department, job_title, email, phone, hire_date, notes = collab
        self.collab_detail_vars['department'].set(department or '')
        self.collab_detail_vars['job'].set(job_title or '')
        self.collab_detail_vars['email'].set(email or '')
        self.collab_detail_vars['phone'].set(phone or '')
        self.collab_detail_vars['hire_date'].set(hire_date or '')
        if notes:
            self.collab_notes_text.configure(state='normal')
            self.collab_notes_text.insert('1.0', notes)
            self.collab_notes_text.configure(state='disabled')

    def load_gear(self):
        for child in self.gear_tree.get_children():
            self.gear_tree.delete(child)
        collab_id = self.get_selected_collaborator()
        if not collab_id:
            self.current_gear_cache = []
            self.show_selected_gear_details()
            return
        status_label = self.status_filter_var.get()
        status_filter = self.STATUS_FILTERS.get(status_label, None)
        self.current_gear_cache = fetch_collaborator_gear(collab_id, status=status_filter)
        for gear in self.current_gear_cache:
            gear_id, collab_name, item_name, size, quantity, issued_at, due_date, status, returned_at, notes, item_id, collaborator_id = gear
            tags = []
            if status == 'returned':
                tags.append('gear_returned')
            elif status == 'lost':
                tags.append('gear_lost')
            elif status == 'damaged':
                tags.append('gear_damaged')
            if self._is_overdue(due_date, status):
                tags.append('gear_overdue')
            display_item = item_name if not size else f"{item_name} ({size})"
            self.gear_tree.insert(
                '',
                tk.END,
                iid=str(gear_id),
                values=(display_item, size or '', quantity, status.upper(), format_display_date(due_date)),
                tags=tags,
            )
        if self.gear_tree.get_children():
            self.gear_tree.selection_set(self.gear_tree.get_children()[0])
        self.show_selected_gear_details()

    def _is_overdue(self, due_date, status):
        if not due_date or status != 'issued':
            return False
        try:
            due = datetime.fromisoformat(due_date).date()
        except ValueError:
            try:
                due = datetime.strptime(due_date, '%d/%m/%Y').date()
            except ValueError:
                return False
        return due < datetime.now().date()

    def get_selected_gear(self):
        selection = self.gear_tree.selection()
        if not selection:
            return None
        gear_id = int(selection[0])
        return next((g for g in self.current_gear_cache if g[0] == gear_id), None)

    def show_selected_gear_details(self):
        gear = self.get_selected_gear()
        for key in self.gear_detail_vars:
            self.gear_detail_vars[key].set('')
        self.gear_notes_text.configure(state='normal')
        self.gear_notes_text.delete('1.0', tk.END)
        self.gear_notes_text.configure(state='disabled')
        if not gear:
            return
        gear_id, collab_name, item_name, size, quantity, issued_at, due_date, status, returned_at, notes, item_id, collaborator_id = gear
        display_item = item_name if not size else f"{item_name} ({size})"
        self.gear_detail_vars['item'].set(display_item)
        self.gear_detail_vars['status'].set(status.upper())
        self.gear_detail_vars['quantity'].set(str(quantity))
        self.gear_detail_vars['issued'].set(format_display_datetime(issued_at))
        self.gear_detail_vars['due'].set(format_display_date(due_date))
        self.gear_detail_vars['returned'].set(format_display_datetime(returned_at))
        if notes:
            self.gear_notes_text.configure(state='normal')
            self.gear_notes_text.insert('1.0', notes)
            self.gear_notes_text.configure(state='disabled')

    def add_collaborator(self):
        dialog = CollaboratorFormDialog(self, "Nouveau collaborateur")
        if dialog.result:
            data = dialog.result
            save_collaborator(
                data['full_name'],
                data['department'],
                data['job_title'],
                data['email'],
                data['phone'],
                data['hire_date'],
                data['notes'],
            )
            self.load_collaborators()

    def edit_collaborator(self):
        collab_id = self.get_selected_collaborator()
        if not collab_id:
            messagebox.showwarning("Collaborateurs", "Sélectionnez un collaborateur.", parent=self)
            return
        collab = next((c for c in fetch_collaborators() if c[0] == collab_id), None)
        if not collab:
            messagebox.showerror("Collaborateurs", "Collaborateur introuvable.", parent=self)
            return
        dialog = CollaboratorFormDialog(self, "Modifier collaborateur", collab)
        if dialog.result:
            data = dialog.result
            save_collaborator(
                data['full_name'],
                data['department'],
                data['job_title'],
                data['email'],
                data['phone'],
                data['hire_date'],
                data['notes'],
                collaborator_id=collab_id,
            )
            self.load_collaborators()

    def delete_collaborator(self):
        collab_id = self.get_selected_collaborator()
        if not collab_id:
            messagebox.showwarning("Collaborateurs", "Sélectionnez un collaborateur.", parent=self)
            return
        if messagebox.askyesno("Confirmation", "Supprimer ce collaborateur et ses dotations ?", parent=self):
            delete_collaborator(collab_id)
            self.load_collaborators()

    def assign_gear(self):
        collab_id = self.get_selected_collaborator()
        if not collab_id:
            messagebox.showwarning("Collaborateurs", "Sélectionnez un collaborateur.", parent=self)
            return
        dialog = AssignGearDialog(self)
        if dialog.result:
            data = dialog.result
            try:
                success = assign_collaborator_gear(
                    collab_id,
                    data['item_id'],
                    data['quantity'],
                    data['size'],
                    data['due_date'],
                    data['notes'],
                    operator=self.parent.current_user,
                )
            except ValueError as exc:
                messagebox.showerror("Dotations", str(exc), parent=self)
                return
            if success:
                self.parent.load_inventory()
                self.load_gear()
            else:
                messagebox.showerror("Dotations", "Impossible d'attribuer l'équipement.", parent=self)

    def return_gear(self):
        gear = self.get_selected_gear()
        if not gear:
            messagebox.showwarning("Collaborateurs", "Sélectionnez une dotation.", parent=self)
            return
        gear_id = gear[0]
        quantity = gear[4]
        if messagebox.askyesno("Confirmation", "Confirmer le retour de cet équipement ?", parent=self):
            close_collaborator_gear(gear_id, quantity, self.parent.current_user, status='returned')
            self.parent.load_inventory()
            self.load_gear()

    def extend_due_date(self):
        gear = self.get_selected_gear()
        if not gear:
            messagebox.showwarning("Collaborateurs", "Sélectionnez une dotation.", parent=self)
            return
        gear_id = gear[0]
        new_due = simpledialog.askstring("Prolongation", "Nouvelle échéance (JJ/MM/AAAA) :", parent=self)
        if new_due is None:
            return
        try:
            update_collaborator_gear_due_date(gear_id, new_due, self.parent.current_user)
            self.load_gear()
        except ValueError as exc:
            messagebox.showerror("Collaborateurs", str(exc), parent=self)

    def mark_gear_status(self, status, restock):
        gear = self.get_selected_gear()
        if not gear:
            messagebox.showwarning("Collaborateurs", "Sélectionnez une dotation.", parent=self)
            return
        gear_id = gear[0]
        quantity = gear[4]
        status_label = status.upper()
        if not messagebox.askyesno("Confirmation", f"Confirmer le statut {status_label} ?", parent=self):
            return
        note = simpledialog.askstring("Commentaire", "Ajouter un commentaire :", parent=self)
        close_collaborator_gear(gear_id, quantity, self.parent.current_user, response_note=note, status=status, restock=restock)
        if not restock:
            # Réduire le stock n'est pas ajusté lors des pertes/endommagés
            pass
        self.parent.load_inventory()
        self.load_gear()

    def export_collaborators(self):
        file_path = filedialog.asksaveasfilename(defaultextension='.csv', filetypes=[('CSV', '*.csv')])
        if not file_path:
            return
        rows = [
            (full_name, department or '', job_title or '', email or '', phone or '', hire_date or '', notes or '')
            for _, full_name, department, job_title, email, phone, hire_date, notes in self.collaborators_cache
        ]
        try:
            export_rows_to_csv(
                file_path,
                ('Nom', 'Service', 'Fonction', 'Email', 'Téléphone', 'Embauche', 'Notes'),
                rows,
            )
            messagebox.showinfo("Collaborateurs", f"Export réalisé vers {file_path}", parent=self)
        except Exception as exc:
            messagebox.showerror("Collaborateurs", f"Impossible d'exporter : {exc}", parent=self)

    def export_assignments(self):
        file_path = filedialog.asksaveasfilename(defaultextension='.csv', filetypes=[('CSV', '*.csv')])
        if not file_path:
            return
        rows = []
        for gear in self.current_gear_cache:
            gear_id, collab_name, item_name, size, quantity, issued_at, due_date, status, returned_at, notes, item_id, collaborator_id = gear
            display_item = item_name if not size else f"{item_name} ({size})"
            rows.append(
                (
                    collab_name,
                    display_item,
                    quantity,
                    status.upper(),
                    format_display_datetime(issued_at),
                    format_display_date(due_date),
                    format_display_datetime(returned_at),
                    notes or '',
                )
            )
        try:
            export_rows_to_csv(
                file_path,
                ('Collaborateur', 'Article', 'Quantité', 'Statut', 'Attribué', 'Échéance', 'Retour', 'Notes'),
                rows,
            )
            messagebox.showinfo("Dotations", f"Export réalisé vers {file_path}", parent=self)
        except Exception as exc:
            messagebox.showerror("Dotations", f"Impossible d'exporter : {exc}", parent=self)
class ApprovalQueueDialog(tk.Toplevel):
    def __init__(self, parent):
        super().__init__(parent)
        self.parent = parent
        self.title("Demandes d'approbation")
        self.geometry("750x400")

        cols = ("ID", "Article", "Type", "Quantité", "Demandeur", "Commentaire")
        self.tree = ttk.Treeview(self, columns=cols, show='headings')
        for col in cols:
            self.tree.heading(col, text=col)
            width = 80 if col in ('ID', 'Quantité') else 140
            self.tree.column(col, width=width, anchor=tk.W)
        self.tree.pack(fill=tk.BOTH, expand=True, padx=10, pady=10)

        btn_frame = ttk.Frame(self)
        btn_frame.pack(fill=tk.X, padx=10, pady=5)
        ttk.Button(btn_frame, text="Approuver", command=self.approve).pack(side=tk.LEFT, padx=5)
        ttk.Button(btn_frame, text="Refuser", command=self.reject).pack(side=tk.LEFT, padx=5)
        ttk.Button(btn_frame, text="Fermer", command=self.destroy).pack(side=tk.RIGHT, padx=5)

        self.refresh()

    def refresh(self):
        for child in self.tree.get_children():
            self.tree.delete(child)
        requests = fetch_approval_requests()
        for req in requests:
            approval_id, item_id, req_type, quantity, note, requested_by, created_at, status, payload = req
            item_name = get_item_name(item_id) if item_id else None
            if payload:
                try:
                    payload_data = json.loads(payload)
                    item_name = payload_data.get('item_name') or item_name
                except json.JSONDecodeError:
                    pass
            self.tree.insert('', tk.END, iid=approval_id, values=(approval_id, item_name or 'N/A', req_type, quantity or '', requested_by, note or ''))
        if not requests:
            self.parent.status.set("Aucune demande en attente")

    def get_selected_request(self):
        selection = self.tree.selection()
        if not selection:
            return None
        approval_id = int(selection[0])
        return next((r for r in fetch_approval_requests() if r[0] == approval_id), None)

    def approve(self):
        req = self.get_selected_request()
        if not req:
            messagebox.showwarning("Approbations", "Sélectionnez une demande.", parent=self)
            return
        approval_id, item_id, req_type, quantity, note, requested_by, created_at, status, payload = req
        response_note = simpledialog.askstring("Approbation", "Commentaire (optionnel) :", parent=self)
        success = False
        if req_type == 'stock_out' and item_id:
            result = adjust_item_quantity(
                item_id,
                -abs(quantity or 0),
                operator=self.parent.current_user,
                source='approval',
                note=f"Approbation demande {approval_id}",
            )
            if result:
                new_qty, change, old_qty = result
                reorder_point = self.parent._get_item_reorder_point(item_id)
                self.parent._maybe_show_low_stock_alert(item_id, get_item_name(item_id) or 'Article', new_qty, old_qty, reorder_point)
                success = True
        elif req_type == 'delete_item' and item_id:
            success = self._delete_item(item_id)
        else:
            success = True
        if success:
            update_approval_request(approval_id, 'approved', self.parent.current_user, response_note)
            self.parent.load_inventory()
            self.refresh()
        else:
            messagebox.showerror("Approbations", "Impossible de traiter la demande.", parent=self)

    def reject(self):
        req = self.get_selected_request()
        if not req:
            messagebox.showwarning("Approbations", "Sélectionnez une demande.", parent=self)
            return
        approval_id = req[0]
        response_note = simpledialog.askstring("Refus", "Motif du refus :", parent=self)
        update_approval_request(approval_id, 'rejected', self.parent.current_user, response_note)
        self.refresh()

    def _delete_item(self, item_id):
        conn = None
        try:
            with db_lock:
                conn = sqlite3.connect(DB_PATH, timeout=30)
                cursor = conn.cursor()
                cursor.execute("SELECT name, quantity, barcode FROM items WHERE id = ?", (item_id,))
                row = cursor.fetchone()
                if not row:
                    return False
                name, quantity, barcode_value = row
                if quantity:
                    log_stock_movement(
                        cursor,
                        item_id,
                        -quantity,
                        'OUT',
                        'approval_delete',
                        self.parent.current_user,
                        note='Suppression approuvée',
                    )
                cursor.execute("DELETE FROM items WHERE id = ?", (item_id,))
                conn.commit()
            if ENABLE_BARCODE_GENERATION and barcode_value:
                safe_name = name.replace(" ", "_")
                safe_name = "".join(ch for ch in safe_name if ch.isalnum() or ch == "_")
                filepath = os.path.join(BARCODE_DIR, f"{safe_name}.png")
                if os.path.exists(filepath):
                    os.remove(filepath)
            return True
        except sqlite3.Error as e:
            print(f"[DB Error] approval delete: {e}")
            return False
        finally:
            if conn:
                conn.close()


# ----------------------
# BOÎTE DE DIALOGUE CONFIGURATION
# ----------------------
class ConfigDialog(tk.Toplevel):
    def __init__(self, parent):
        super().__init__(parent)
        self.title("Configuration générale")
        self.resizable(False, False)
        self.result = None

        var_db = tk.StringVar(value=DB_PATH)
        var_user_db = tk.StringVar(value=USER_DB_PATH)
        var_barcode = tk.StringVar(value=BARCODE_DIR)
        var_camera = tk.StringVar(value=str(CAMERA_INDEX))
        var_microphone = tk.StringVar(value="" if MICROPHONE_INDEX is None else str(MICROPHONE_INDEX))
        var_enable_voice = tk.BooleanVar(value=ENABLE_VOICE)
        var_enable_tts = tk.BooleanVar(value=ENABLE_TTS)
        var_enable_barcode = tk.BooleanVar(value=ENABLE_BARCODE_GENERATION)
        var_low_stock = tk.IntVar(value=DEFAULT_LOW_STOCK_THRESHOLD)
        tts_choices = {value: DEFAULT_TTS_TYPE_LABELS.get(value, value) for value in AVAILABLE_TTS_TYPES}
        if TTS_TYPE not in tts_choices:
            tts_choices[TTS_TYPE] = DEFAULT_TTS_TYPE_LABELS.get(TTS_TYPE, f"Personnalisé ({TTS_TYPE})")
        self.tts_label_to_value = {label: value for value, label in tts_choices.items()}
        initial_tts_label = tts_choices.get(TTS_TYPE, next(iter(tts_choices.values())))
        var_tts_type = tk.StringVar(value=initial_tts_label)

        ttk.Label(self, text="Chemin base stock :").grid(row=0, column=0, sticky=tk.W, padx=10, pady=5)
        entry_db = ttk.Entry(self, textvariable=var_db, width=40)
        entry_db.grid(row=0, column=1, padx=10, pady=5)

        ttk.Label(self, text="Chemin base utilisateurs :").grid(row=1, column=0, sticky=tk.W, padx=10, pady=5)
        entry_user_db = ttk.Entry(self, textvariable=var_user_db, width=40)
        entry_user_db.grid(row=1, column=1, padx=10, pady=5)

        ttk.Label(self, text="Répertoire codes-barres :").grid(row=2, column=0, sticky=tk.W, padx=10, pady=5)
        entry_barcode = ttk.Entry(self, textvariable=var_barcode, width=40)
        entry_barcode.grid(row=2, column=1, padx=10, pady=5)

        ttk.Label(self, text="Index caméra :").grid(row=3, column=0, sticky=tk.W, padx=10, pady=5)
        entry_camera = ttk.Entry(self, textvariable=var_camera, width=5)
        entry_camera.grid(row=3, column=1, sticky=tk.W, padx=10, pady=5)

        ttk.Label(self, text="Index microphone (laisser vide pour défaut) :").grid(row=4, column=0, sticky=tk.W, padx=10, pady=5)
        entry_microphone = ttk.Entry(self, textvariable=var_microphone, width=5)
        entry_microphone.grid(row=4, column=1, sticky=tk.W, padx=10, pady=5)

        chk_voice = ttk.Checkbutton(self, text="Activer reconnaissance vocale", variable=var_enable_voice)
        chk_voice.grid(row=5, column=0, columnspan=2, padx=10, pady=5, sticky=tk.W)
        chk_tts = ttk.Checkbutton(self, text="Activer synthèse vocale", variable=var_enable_tts)
        chk_tts.grid(row=6, column=0, columnspan=2, padx=10, pady=5, sticky=tk.W)

        ttk.Label(self, text="Type synthèse vocale :").grid(row=7, column=0, sticky=tk.W, padx=10, pady=5)
        combo_tts = ttk.Combobox(
            self,
            textvariable=var_tts_type,
            values=list(self.tts_label_to_value.keys()),
            state='readonly',
            width=40,
        )
        combo_tts.grid(row=7, column=1, padx=10, pady=5, sticky=tk.W)

        chk_barcode = ttk.Checkbutton(self, text="Activer génération de codes-barres", variable=var_enable_barcode)
        chk_barcode.grid(row=8, column=0, columnspan=2, padx=10, pady=5, sticky=tk.W)

        ttk.Label(self, text="Seuil stock faible :").grid(row=9, column=0, sticky=tk.W, padx=10, pady=5)
        entry_threshold = ttk.Entry(self, textvariable=var_low_stock, width=5)
        entry_threshold.grid(row=9, column=1, sticky=tk.W, padx=10, pady=5)

        def _update_tts_state(*_args):
            state = 'readonly' if var_enable_tts.get() else 'disabled'
            combo_tts.configure(state=state)

        var_enable_tts.trace_add('write', lambda *_: _update_tts_state())
        _update_tts_state()

        btn_frame = ttk.Frame(self)
        btn_frame.grid(row=10, column=0, columnspan=2, pady=10)
        ttk.Button(btn_frame, text="OK", command=lambda: self.on_ok(
            var_db, var_user_db, var_barcode, var_camera, var_microphone,
            var_enable_voice, var_enable_tts, var_tts_type, var_enable_barcode, var_low_stock
        )).pack(side=tk.LEFT, padx=5)
        ttk.Button(btn_frame, text="Annuler", command=self.on_cancel).pack(side=tk.LEFT, padx=5)

        self.grab_set()
        self.wait_window(self)

    def on_ok(self, var_db, var_user_db, var_barcode, var_camera, var_microphone, var_enable_voice, var_enable_tts, var_tts_type, var_enable_barcode, var_low_stock):
        camera_raw = var_camera.get().strip()
        microphone_raw = var_microphone.get().strip()
        try:
            camera_index = int(camera_raw) if camera_raw else 0
        except ValueError:
            messagebox.showerror("Configuration", "Index caméra invalide.")
            return
        if microphone_raw:
            try:
                microphone_index = int(microphone_raw)
            except ValueError:
                messagebox.showerror("Configuration", "Index microphone invalide.")
                return
        else:
            microphone_index = None
        selected_label = var_tts_type.get()
        tts_type_value = self.tts_label_to_value.get(selected_label)
        if not tts_type_value:
            messagebox.showerror("Configuration", "Type de synthèse vocale invalide.")
            return
        self.result = {
            'db_path': var_db.get().strip(),
            'user_db_path': var_user_db.get().strip(),
            'barcode_dir': var_barcode.get().strip(),
            'camera_index': camera_index,
            'microphone_index': microphone_index,
            'enable_voice': var_enable_voice.get(),
            'enable_tts': var_enable_tts.get(),
            'tts_type': tts_type_value,
            'enable_barcode_generation': var_enable_barcode.get(),
            'low_stock_threshold': var_low_stock.get()
        }
        self.destroy()

    def on_cancel(self):
        self.destroy()

# ----------------------
# BOÎTE DE DIALOGUE GESTION CATÉGORIES
# ----------------------

class CategoryDialog(tk.Toplevel):
    def __init__(self, parent):
        super().__init__(parent)
        self.title("Gérer Catégories")
        self.resizable(False, False)
        self.result = None

        self.categories: list[tuple[int, str]] = []
        self.current_category_id: Optional[int] = None

        self.category_list = tk.Listbox(self, height=8, width=30)
        self.category_list.grid(row=0, column=0, columnspan=2, padx=10, pady=5, sticky=tk.N)
        self.category_list.bind('<<ListboxSelect>>', self.on_category_select)

        ttk.Label(self, text="Nouvelle catégorie :").grid(row=1, column=0, sticky=tk.W, padx=10, pady=5)
        self.new_category_var = tk.StringVar()
        entry_new = ttk.Entry(self, textvariable=self.new_category_var, width=20)
        entry_new.grid(row=1, column=1, padx=10, pady=5, sticky=tk.W)

        ttk.Label(self, text="Note :").grid(row=2, column=0, sticky=tk.W, padx=10, pady=5)
        self.new_category_note_var = tk.StringVar()
        ttk.Entry(self, textvariable=self.new_category_note_var, width=20).grid(
            row=2, column=1, padx=10, pady=5, sticky=tk.W
        )

        ttk.Label(self, text="Tailles (séparées par une virgule) :").grid(
            row=3, column=0, padx=10, pady=5, sticky=tk.W
        )
        self.new_category_sizes_var = tk.StringVar()
        ttk.Entry(self, textvariable=self.new_category_sizes_var, width=20).grid(
            row=3, column=1, padx=10, pady=5, sticky=tk.W
        )

        btn_add = ttk.Button(self, text="Ajouter", command=self.add_category)
        btn_add.grid(row=4, column=0, padx=10, pady=5, sticky=tk.W)
        btn_delete = ttk.Button(self, text="Supprimer", command=self.delete_category)
        btn_delete.grid(row=4, column=1, padx=10, pady=5, sticky=tk.W)

        btn_close = ttk.Button(self, text="Fermer", command=self.on_close)
        btn_close.grid(row=5, column=0, columnspan=2, pady=10)

        details_frame = ttk.LabelFrame(self, text="Détails catégorie")
        details_frame.grid(row=0, column=2, rowspan=6, padx=10, pady=5, sticky=tk.N)

        ttk.Label(details_frame, text="Note :").grid(row=0, column=0, padx=5, pady=5, sticky=tk.W)
        self.note_var = tk.StringVar()
        self.note_entry = ttk.Entry(details_frame, textvariable=self.note_var, width=28)
        self.note_entry.grid(row=0, column=1, padx=5, pady=5, sticky=tk.W)
        self.btn_save_note = ttk.Button(details_frame, text="Enregistrer", command=self.save_note)
        self.btn_save_note.grid(row=0, column=2, padx=5, pady=5)

        ttk.Label(details_frame, text="Tailles disponibles :").grid(
            row=1, column=0, columnspan=3, padx=5, pady=(10, 2), sticky=tk.W
        )
        self.size_list = tk.Listbox(details_frame, height=6, width=28)
        self.size_list.grid(row=2, column=0, columnspan=3, padx=5, sticky=tk.W)

        size_controls = ttk.Frame(details_frame)
        size_controls.grid(row=3, column=0, columnspan=3, padx=5, pady=5, sticky=tk.W)
        self.new_size_var = tk.StringVar()
        self.size_entry = ttk.Entry(size_controls, textvariable=self.new_size_var, width=18)
        self.size_entry.grid(row=0, column=0, padx=5)
        self.btn_add_size = ttk.Button(size_controls, text="Ajouter", command=self.add_size)
        self.btn_add_size.grid(row=0, column=1, padx=5)
        self.btn_delete_size = ttk.Button(size_controls, text="Supprimer", command=self.delete_size)
        self.btn_delete_size.grid(row=0, column=2, padx=5)

        self.load_categories()
        self._set_details_state(False)

        self.grab_set()
        self.wait_window(self)

    def load_categories(self):
        self.category_list.delete(0, tk.END)
        self.categories = []
        conn = None
        try:
            with db_lock:
                conn = sqlite3.connect(DB_PATH, timeout=30)
                cursor = conn.cursor()
                cursor.execute("SELECT id, name FROM categories ORDER BY name")
                rows = cursor.fetchall()
        except sqlite3.Error as e:
            messagebox.showerror("Erreur BD", f"Impossible de charger catégories : {e}")
            rows = []
        finally:
            if conn:
                conn.close()
        for row in rows:
            self.categories.append((row[0], row[1]))
            self.category_list.insert(tk.END, row[1])
        self._set_details_state(False)

    def add_category(self):
        name = self.new_category_var.get().strip()
        if not name:
            messagebox.showerror("Erreur", "Nom de catégorie vide.")
            return
        note = self.new_category_note_var.get().strip()
        sizes_raw = self.new_category_sizes_var.get().strip()
        sizes = [s.strip() for s in sizes_raw.split(',') if s.strip()]
        conn = None
        try:
            with db_lock:
                conn = sqlite3.connect(DB_PATH, timeout=30)
                cursor = conn.cursor()
                cursor.execute(
                    "INSERT INTO categories (name, note) VALUES (?, ?)",
                    (name, note if note else None),
                )
                category_id = cursor.lastrowid
                if sizes:
                    cursor.executemany(
                        "INSERT OR IGNORE INTO category_sizes (category_id, size_label) VALUES (?, ?)",
                        [(category_id, size) for size in sizes],
                    )
                conn.commit()
        except sqlite3.IntegrityError:
            messagebox.showerror("Erreur", "Catégorie existe déjà.")
        except sqlite3.Error as e:
            messagebox.showerror("Erreur BD", f"Impossible d'ajouter catégorie : {e}")
        finally:
            if conn:
                conn.close()
        self.new_category_var.set("")
        self.new_category_note_var.set("")
        self.new_category_sizes_var.set("")
        self.load_categories()
        for idx, (_, cat_name) in enumerate(self.categories):
            if cat_name == name:
                self.category_list.selection_clear(0, tk.END)
                self.category_list.selection_set(idx)
                self.category_list.event_generate('<<ListboxSelect>>')
                break
        self.result = True

    def delete_category(self):
        selection = self.category_list.curselection()
        if not selection:
            messagebox.showwarning("Attention", "Aucune catégorie sélectionnée.")
            return
        category_id, name = self.categories[selection[0]]
        conn = None
        try:
            with db_lock:
                conn = sqlite3.connect(DB_PATH, timeout=30)
                cursor = conn.cursor()
                cursor.execute("SELECT COUNT(*) FROM items WHERE category_id = ?", (category_id,))
                count = cursor.fetchone()[0]
                if count > 0:
                    messagebox.showerror("Erreur", "Articles utilisent cette catégorie.")
                    return
                cursor.execute("DELETE FROM category_sizes WHERE category_id = ?", (category_id,))
                cursor.execute("DELETE FROM categories WHERE id = ?", (category_id,))
                conn.commit()
        except sqlite3.Error as e:
            messagebox.showerror("Erreur BD", f"Impossible de supprimer catégorie : {e}")
        finally:
            if conn:
                conn.close()
        self.load_categories()
        self.result = True

    def on_category_select(self, _event=None):
        selection = self.category_list.curselection()
        if not selection:
            self.current_category_id = None
            self._set_details_state(False)
            return
        idx = selection[0]
        self.current_category_id = self.categories[idx][0]
        self._set_details_state(True)
        self._populate_category_details(self.current_category_id)

    def _populate_category_details(self, category_id: int) -> None:
        note = ''
        sizes: list[str] = []
        conn = None
        try:
            with db_lock:
                conn = sqlite3.connect(DB_PATH, timeout=30)
                cursor = conn.cursor()
                cursor.execute("SELECT note FROM categories WHERE id = ?", (category_id,))
                row = cursor.fetchone()
                if row and row[0]:
                    note = row[0]
                cursor.execute(
                    "SELECT size_label FROM category_sizes WHERE category_id = ? ORDER BY size_label COLLATE NOCASE",
                    (category_id,),
                )
                sizes = [r[0] for r in cursor.fetchall()]
        except sqlite3.Error as e:
            messagebox.showerror("Erreur BD", f"Impossible de charger la catégorie : {e}")
        finally:
            if conn:
                conn.close()
        self.note_var.set(note)
        self.size_list.delete(0, tk.END)
        for size in sizes:
            self.size_list.insert(tk.END, size)

    def _set_details_state(self, enabled: bool) -> None:
        state = 'normal' if enabled else 'disabled'
        self.note_entry.configure(state=state)
        self.btn_save_note.configure(state=state)
        self.size_entry.configure(state=state)
        self.btn_add_size.configure(state=state)
        self.btn_delete_size.configure(state=state)
        if enabled:
            self.size_list.configure(state='normal')
        else:
            self.note_var.set('')
            self.new_size_var.set('')
            self.size_list.configure(state='disabled')
            self.size_list.delete(0, tk.END)

    def save_note(self):
        if self.current_category_id is None:
            return
        note = self.note_var.get().strip()
        conn = None
        try:
            with db_lock:
                conn = sqlite3.connect(DB_PATH, timeout=30)
                cursor = conn.cursor()
                cursor.execute(
                    "UPDATE categories SET note = ? WHERE id = ?",
                    (note if note else None, self.current_category_id),
                )
                conn.commit()
        except sqlite3.Error as e:
            messagebox.showerror("Erreur BD", f"Impossible d'enregistrer la note : {e}")
        finally:
            if conn:
                conn.close()

    def add_size(self):
        if self.current_category_id is None:
            return
        size_label = self.new_size_var.get().strip()
        if not size_label:
            messagebox.showerror("Erreur", "Veuillez saisir une taille.")
            return
        conn = None
        try:
            with db_lock:
                conn = sqlite3.connect(DB_PATH, timeout=30)
                cursor = conn.cursor()
                cursor.execute(
                    "INSERT OR IGNORE INTO category_sizes (category_id, size_label) VALUES (?, ?)",
                    (self.current_category_id, size_label),
                )
                conn.commit()
        except sqlite3.Error as e:
            messagebox.showerror("Erreur BD", f"Impossible d'ajouter la taille : {e}")
        finally:
            if conn:
                conn.close()
        self.new_size_var.set('')
        self._populate_category_details(self.current_category_id)

    def delete_size(self):
        if self.current_category_id is None:
            return
        selection = self.size_list.curselection()
        if not selection:
            messagebox.showwarning("Attention", "Aucune taille sélectionnée.")
            return
        size_label = self.size_list.get(selection[0])
        conn = None
        try:
            with db_lock:
                conn = sqlite3.connect(DB_PATH, timeout=30)
                cursor = conn.cursor()
                cursor.execute(
                    "DELETE FROM category_sizes WHERE category_id = ? AND size_label = ?",
                    (self.current_category_id, size_label),
                )
                conn.commit()
        except sqlite3.Error as e:
            messagebox.showerror("Erreur BD", f"Impossible de supprimer la taille : {e}")
        finally:
            if conn:
                conn.close()
        self._populate_category_details(self.current_category_id)

    def on_close(self):
        self.destroy()

# ------------------------------
# BOÎTE DE SÉLECTION DE CATÉGORIE
# ------------------------------
class CategorySelectionDialog(tk.Toplevel):
    def __init__(self, parent, title):
        super().__init__(parent)
        self.title(title)
        self.resizable(False, False)
        self.result = None

        ttk.Label(self, text="Sélectionner une catégorie :").grid(row=0, column=0, padx=10, pady=5, sticky=tk.W)
        self.cat_combobox = ttk.Combobox(self, state='readonly', width=30)
        self.cat_combobox.grid(row=0, column=1, padx=10, pady=5)
        self.load_categories()

        btn_frame = ttk.Frame(self)
        btn_frame.grid(row=1, column=0, columnspan=2, pady=10)
        ttk.Button(btn_frame, text="OK", command=self.on_ok).pack(side=tk.LEFT, padx=5)
        ttk.Button(btn_frame, text="Annuler", command=self.on_cancel).pack(side=tk.LEFT, padx=5)

        self.grab_set()
        self.wait_window(self)

    def load_categories(self):
        conn = None
        try:
            with db_lock:
                conn = sqlite3.connect(DB_PATH, timeout=30)
                cursor = conn.cursor()
                cursor.execute("SELECT id, name FROM categories ORDER BY name")
                rows = cursor.fetchall()
        except sqlite3.Error:
            rows = []
        finally:
            if conn:
                conn.close()
        self.category_ids = [r[0] for r in rows]
        self.cat_combobox['values'] = [r[1] for r in rows]
        if rows:
            self.cat_combobox.current(0)

    def on_ok(self):
        idx = self.cat_combobox.current()
        if idx >= 0:
            self.result = self.category_ids[idx]
        self.destroy()

    def on_cancel(self):
        self.destroy()

# --------------------
# DIALOGUE D'ARTICLE
# --------------------
class ItemDialog(tk.Toplevel):
    def __init__(
        self,
        parent,
        title,
        name='',
        barcode='',
        category_id=None,
        size='',
        quantity=0,
        unit_cost=0.0,
        reorder_point=None,
        preferred_supplier_id=None,
    ):
        super().__init__(parent)
        self.title(title)
        self.resizable(False, False)
        self.result = None

        self.var_name = tk.StringVar(value=name)
        self.var_barcode = tk.StringVar(value=barcode)
        self.var_quantity = tk.IntVar(value=quantity)
        self.var_size = tk.StringVar(value=size)
        self.var_unit_cost = tk.DoubleVar(value=unit_cost if unit_cost is not None else 0.0)
        self.var_reorder_point = tk.StringVar(
            value='' if reorder_point is None else str(reorder_point)
        )
        self.var_supplier_id = tk.IntVar(value=preferred_supplier_id if preferred_supplier_id else -1)

        ttk.Label(self, text="Nom :").grid(row=0, column=0, padx=10, pady=5, sticky=tk.W)
        self.entry_name = ttk.Entry(self, textvariable=self.var_name, width=30)
        self.entry_name.grid(row=0, column=1, padx=10, pady=5)

        ttk.Label(self, text="Code-Barres :").grid(row=1, column=0, padx=10, pady=5, sticky=tk.W)
        self.entry_barcode = ttk.Entry(self, textvariable=self.var_barcode, width=30)
        self.entry_barcode.grid(row=1, column=1, padx=10, pady=5)

        ttk.Label(self, text="Catégorie :").grid(row=2, column=0, padx=10, pady=5, sticky=tk.W)
        self.cat_combobox = ttk.Combobox(self, state='readonly', width=28)
        self.cat_combobox.grid(row=2, column=1, padx=10, pady=5)
        self.load_categories()
        if category_id is not None:
            try:
                idx = self.category_ids.index(category_id)
                self.cat_combobox.current(idx)
            except ValueError:
                self.cat_combobox.set('')
        else:
            self.cat_combobox.set('')
        self.cat_combobox.bind("<<ComboboxSelected>>", lambda e: self.update_size_options())

        ttk.Button(self, text="Nouvelle Cat.", command=self.add_category_inline).grid(row=2, column=2, padx=5)

        ttk.Label(self, text="Taille :").grid(row=3, column=0, padx=10, pady=5, sticky=tk.W)
        self.size_combobox = ttk.Combobox(self, state='readonly', textvariable=self.var_size, width=28)
        self.size_combobox.grid(row=3, column=1, padx=10, pady=5)
        self.update_size_options()

        ttk.Label(self, text="Quantité :").grid(row=4, column=0, padx=10, pady=5, sticky=tk.W)
        self.entry_qty = ttk.Entry(self, textvariable=self.var_quantity, width=10)
        self.entry_qty.grid(row=4, column=1, padx=10, pady=5, sticky=tk.W)

        ttk.Label(self, text="Coût unitaire (€) :").grid(row=5, column=0, padx=10, pady=5, sticky=tk.W)
        self.entry_unit_cost = ttk.Entry(self, textvariable=self.var_unit_cost, width=10)
        self.entry_unit_cost.grid(row=5, column=1, padx=10, pady=5, sticky=tk.W)

        ttk.Label(self, text="Seuil de réassort :").grid(row=6, column=0, padx=10, pady=5, sticky=tk.W)
        self.entry_reorder = ttk.Entry(self, textvariable=self.var_reorder_point, width=10)
        self.entry_reorder.grid(row=6, column=1, padx=10, pady=5, sticky=tk.W)

        ttk.Label(self, text="Fournisseur préféré :").grid(row=7, column=0, padx=10, pady=5, sticky=tk.W)
        self.supplier_combobox = ttk.Combobox(self, state='readonly', width=28)
        self.supplier_combobox.grid(row=7, column=1, padx=10, pady=5)
        self.load_suppliers()
        if preferred_supplier_id:
            try:
                idx = self.supplier_ids.index(preferred_supplier_id)
                self.supplier_combobox.current(idx)
            except ValueError:
                self.supplier_combobox.set('')
        else:
            self.supplier_combobox.set('')
        ttk.Button(self, text="Rafraîchir", command=self.load_suppliers).grid(row=7, column=2, padx=5)

        btn_frame = ttk.Frame(self)
        btn_frame.grid(row=8, column=0, columnspan=3, pady=10)
        ttk.Button(btn_frame, text="OK", command=self.on_ok).pack(side=tk.LEFT, padx=5)
        ttk.Button(btn_frame, text="Annuler", command=self.on_cancel).pack(side=tk.LEFT, padx=5)

        self.entry_name.focus()
        self.grab_set()
        self.wait_window(self)

    def load_categories(self):
        conn = None
        try:
            with db_lock:
                conn = sqlite3.connect(DB_PATH, timeout=30)
                cursor = conn.cursor()
                cursor.execute("SELECT id, name FROM categories ORDER BY name")
                rows = cursor.fetchall()
        except sqlite3.Error:
            rows = []
        finally:
            if conn:
                conn.close()
        self.category_ids = [r[0] for r in rows]
        self.category_names = [r[1] for r in rows]
        self.cat_combobox['values'] = self.category_names

    def load_suppliers(self):
        suppliers = fetch_suppliers()
        self.supplier_ids = [s[0] for s in suppliers]
        supplier_names = [s[1] for s in suppliers]
        self.supplier_combobox['values'] = supplier_names
        if not suppliers:
            self.supplier_combobox.set('')

    def update_size_options(self):
        idx = self.cat_combobox.current()
        if idx < 0:
            self.size_combobox['values'] = []
            self.var_size.set('')
            self.size_combobox.configure(state='normal')
            return
        category_id = self.category_ids[idx]
        sizes = self._fetch_category_sizes(category_id)
        if sizes:
            self.size_combobox.configure(state='readonly')
            self.size_combobox['values'] = sizes
        else:
            selected_cat = self.category_names[idx].lower()
            fallback = StockApp.SHOE_SIZES if "chaussure" in selected_cat else StockApp.CLOTHING_SIZES
            self.size_combobox.configure(state='normal')
            self.size_combobox['values'] = fallback
        if self.var_size.get() not in self.size_combobox['values']:
            self.var_size.set('')

    def _fetch_category_sizes(self, category_id: int) -> list[str]:
        conn = None
        sizes: list[str] = []
        try:
            with db_lock:
                conn = sqlite3.connect(DB_PATH, timeout=30)
                cursor = conn.cursor()
                cursor.execute(
                    "SELECT size_label FROM category_sizes WHERE category_id = ? ORDER BY size_label COLLATE NOCASE",
                    (category_id,),
                )
                sizes = [row[0] for row in cursor.fetchall()]
        except sqlite3.Error as exc:
            print(f"[DB Error] _fetch_category_sizes: {exc}")
        finally:
            if conn:
                conn.close()
        return sizes

    def add_category_inline(self):
        name = simpledialog.askstring("Nouvelle Catégorie", "Entrez le nom de la nouvelle catégorie :", parent=self)
        if not name:
            return
        note = simpledialog.askstring("Note de catégorie", "Entrez une note (optionnel) :", parent=self)
        sizes_input = simpledialog.askstring(
            "Tailles de la catégorie",
            "Indiquez les tailles séparées par une virgule (optionnel) :",
            parent=self,
        )
        sizes = []
        if sizes_input:
            sizes = [s.strip() for s in sizes_input.split(',') if s.strip()]
        conn = None
        try:
            with db_lock:
                conn = sqlite3.connect(DB_PATH, timeout=30)
                cursor = conn.cursor()
                cursor.execute(
                    "INSERT INTO categories (name, note) VALUES (?, ?)",
                    (name, note.strip() if note and note.strip() else None),
                )
                category_id = cursor.lastrowid
                if sizes:
                    cursor.executemany(
                        "INSERT OR IGNORE INTO category_sizes (category_id, size_label) VALUES (?, ?)",
                        [(category_id, size) for size in sizes],
                    )
                conn.commit()
        except sqlite3.IntegrityError:
            messagebox.showerror("Erreur", "Catégorie existe déjà.")
        except sqlite3.Error as e:
            messagebox.showerror("Erreur BD", f"Impossible d'ajouter catégorie : {e}")
        finally:
            if conn:
                conn.close()
        self.load_categories()

    def on_ok(self):
        name = self.var_name.get().strip()
        barcode_value = self.var_barcode.get().strip()
        qty = self.var_quantity.get()
        cat_index = self.cat_combobox.current()
        category_id = self.category_ids[cat_index] if cat_index >= 0 else None
        size = self.var_size.get().strip()
        supplier_index = self.supplier_combobox.current()
        supplier_id = self.supplier_ids[supplier_index] if supplier_index >= 0 else None

        if not name:
            messagebox.showerror("Erreur", "Le nom est requis.")
            return
        if qty < 0:
            messagebox.showerror("Erreur", "Quantité invalide.")
            return
        if category_id is not None and size == "":
            messagebox.showerror("Erreur", "La taille est requise pour cette catégorie.")
            return
        if barcode_value and not barcode_value.isalnum():
            messagebox.showerror("Erreur", "Le code-barres doit être alphanumérique.")
            return
        try:
            unit_cost = float(self.var_unit_cost.get())
        except (TypeError, ValueError):
            messagebox.showerror("Erreur", "Le coût unitaire est invalide.")
            return
        reorder_value = self.var_reorder_point.get().strip()
        if reorder_value:
            try:
                reorder_point = int(reorder_value)
                if reorder_point < 0:
                    raise ValueError
            except ValueError:
                messagebox.showerror("Erreur", "Le seuil de réassort doit être un entier positif.")
                return
        else:
            reorder_point = None

        self.result = (
            name,
            barcode_value,
            category_id,
            size,
            qty,
            unit_cost,
            reorder_point,
            supplier_id,
        )
        self.destroy()

    def on_cancel(self):
        self.destroy()

# ----------------------
# TESTS (simplifiés)
# ----------------------
def run_tests():
    print("Running tests...")
    test_stock_db = 'stock_test.db'
    test_user_db = 'users_test.db'
    for f in (test_stock_db, test_user_db):
        if os.path.exists(f):
            os.remove(f)
    global DB_PATH, USER_DB_PATH
    original_db_path = DB_PATH
    original_user_db_path = USER_DB_PATH
    DB_PATH = test_stock_db
    USER_DB_PATH = test_user_db
    init_stock_db(DB_PATH)
    init_user_db(USER_DB_PATH)
    try:
        # Tester utilisateur
        pwd_hash = hash_password("testpwd")
        conn_u = sqlite3.connect(test_user_db)
        cursor_u = conn_u.cursor()
        cursor_u.execute("INSERT INTO users (username, password_hash, role) VALUES (?, ?, ?)", ("testuser", pwd_hash, "admin"))
        conn_u.commit()
        cursor_u.execute("SELECT password_hash, role FROM users WHERE username = ?", ("testuser",))
        stored_hash, role = cursor_u.fetchone()
        assert stored_hash == pwd_hash and role == "admin", "Utilisateur ou rôle incorrect"
        assert verify_user("testuser", "testpwd")[0], "Vérif échouée"
        assert not verify_user("testuser", "wrongpwd")[0], "Mdp incorrect accepté"
        conn_u.close()

        # Tester catégorie et article
        conn = sqlite3.connect(test_stock_db)
        cursor = conn.cursor()
        cursor.execute("INSERT INTO categories (name) VALUES (?)", ("TestCat",))
        conn.commit()
        cursor.execute("SELECT id FROM categories WHERE name = ?", ("TestCat",))
        cat_id = cursor.fetchone()[0]
        assert cat_id is not None, "Catégorie non créée"

        cursor.execute(
            "INSERT INTO items (name, barcode, category_id, size, quantity, last_updated) VALUES (?, ?, ?, ?, ?, ?)",
            ("TestProduct", "12345", cat_id, "M", 10, datetime.now().isoformat())
        )
        conn.commit()
        cursor.execute("SELECT quantity FROM items WHERE name = ?", ("TestProduct",))
        qty = cursor.fetchone()[0]
        assert qty == 10, f"Doit être 10, got {qty}"
        print("Test insert article passé.")

        cursor.execute("UPDATE items SET quantity = ? WHERE name = ?", (5, "TestProduct"))
        conn.commit()
        cursor.execute("SELECT quantity FROM items WHERE name = ?", ("TestProduct",))
        qty = cursor.fetchone()[0]
        assert qty == 5, f"Doit être 5, got {qty}"
        print("Test update article passé.")

        cursor.execute("PRAGMA index_list('items')")
        indexes = cursor.fetchall()
        assert any('idx_items_name' in idx for idx in indexes), "Index idx_items_name manquant"
        print("Index test passé.")
        conn.close()
    except AssertionError as e:
        print(f"[Test Failure] {e}")
    except Exception as e:
        print(f"[Test Error] {e}\n{traceback.format_exc()}")
    finally:
        DB_PATH = original_db_path
        USER_DB_PATH = original_user_db_path
        for f in (test_stock_db, test_user_db):
            if os.path.exists(f):
                os.remove(f)
    print("All tests completed.")

# ---------------------------
# DÉMARRAGE PRINCIPAL
# ---------------------------
def main(argv=None):
    """Point d'entrée principal de l'application graphique."""
    startup_listener.reset()
    args = sys.argv[1:] if argv is None else list(argv)
    startup_listener.record(
        "Appel de gestion_stock.main.",
        level=logging.DEBUG,
    )
    startup_listener.record(
        "Arguments reçus : %s" % (args if args else "<aucun>"),
        level=logging.DEBUG,
    )
    logger.info("Lancement de gestion_stock.main avec les arguments : %s", args if args else "<aucun>")
    if args and args[0] == '--test':
        logger.info("Exécution du mode test demandé depuis la ligne de commande.")
        run_tests()
        startup_listener.record("Mode test exécuté : arrêt avant le démarrage graphique.")
        startup_listener.stop()
        startup_listener.flush_to_logger(level=logging.DEBUG)
        return 0

    if args and args[0] == '--diagnostics':
        logger.info("Exécution du diagnostic d'environnement demandé depuis la ligne de commande.")
        diagnostics = collect_environment_diagnostics()
        diagnostic_output = format_environment_diagnostics(diagnostics)
        print("Diagnostic de l'environnement :")
        print(diagnostic_output)
        missing_components = [key for key, info in diagnostics.items() if not info.get('ok')]
        if missing_components:
            logger.warning("Composants indisponibles détectés : %s", ", ".join(missing_components))
            startup_listener.record(
                f"Diagnostic terminé – composants manquants : {', '.join(missing_components)}.",
                level=logging.WARNING,
            )
            startup_listener.stop()
            startup_listener.flush_to_logger(level=logging.DEBUG)
            return 1
        startup_listener.record("Diagnostic terminé – tous les composants essentiels sont disponibles.")
        startup_listener.stop()
        startup_listener.flush_to_logger(level=logging.DEBUG)
        return 0

    if not TK_AVAILABLE:
        logger.error("Tkinter est indisponible : arrêt de l'application.")
        print("Erreur : Tkinter non disponible. Le programme ne peut pas démarrer.")
        startup_listener.record(
            "Tkinter indisponible, démarrage interrompu.",
            level=logging.ERROR,
        )
        startup_listener.stop()
        startup_listener.flush_to_logger(level=logging.ERROR)
        return 1

    init_stock_db(DB_PATH)
    init_user_db(USER_DB_PATH)
    logger.info("Initialisation des bases de données terminée.")
    startup_listener.record("Initialisation des bases de données terminée.", level=logging.DEBUG)

    try:
        root = tk.Tk()
    except tk.TclError as exc:
        logger.exception("Impossible d'initialiser l'interface Tkinter.")
        print("Erreur : impossible d'initialiser Tkinter. Vérifiez la disponibilité d'un affichage graphique (DISPLAY).")
        startup_listener.record(
            f"Initialisation Tkinter échouée : {exc}",
            level=logging.ERROR,
        )
        startup_listener.stop()
        startup_listener.flush_to_logger(level=logging.ERROR)
        return 1
    startup_listener.record("Création du conteneur Tkinter racine.", level=logging.DEBUG)
    root.withdraw()
    login = LoginDialog(root)
    startup_listener.record("Boîte de dialogue de connexion affichée.", level=logging.DEBUG)
    if not login.result:
        logger.info("Connexion annulée par l'utilisateur depuis la boîte de dialogue de connexion.")
        startup_listener.record("Connexion annulée par l'utilisateur.", level=logging.INFO)
        root.destroy()
        startup_listener.stop()
        startup_listener.flush_to_logger(level=logging.DEBUG)
        return 0

    current_user = login.username
    current_role = login.role
    logger.info("Utilisateur connecté : %s (rôle : %s)", current_user, current_role)
    startup_listener.record(
        f"Utilisateur connecté : {current_user} (rôle : {current_role}).",
        level=logging.INFO,
    )
    current_user_id = None
    conn = None
    try:
        with db_lock:
            conn = sqlite3.connect(USER_DB_PATH, timeout=30)
            cursor = conn.cursor()
            cursor.execute("SELECT id FROM users WHERE username = ?", (current_user,))
            row = cursor.fetchone()
            if row:
                current_user_id = row[0]
                logger.info("Identifiant interne récupéré pour l'utilisateur %s : %s", current_user, current_user_id)
                startup_listener.record(
                    f"Identifiant interne récupéré pour {current_user} : {current_user_id}.",
                    level=logging.DEBUG,
                )
    except sqlite3.Error as exc:
        logger.exception("Erreur lors de la récupération de l'identifiant utilisateur pour %s", current_user)
        print(f"[DB Error] main: {exc}")
        startup_listener.record(
            f"Erreur lors de la récupération de l'identifiant utilisateur : {exc}",
            level=logging.ERROR,
        )
    finally:
        if conn:
            conn.close()

    startup_listener.record("Fermeture de la fenêtre de connexion.", level=logging.DEBUG)
    root.destroy()
    allowed_modules = get_user_module_permissions(current_user_id, role=current_role)
    app = StockApp(current_user, current_role, current_user_id, allowed_modules=allowed_modules)
    logger.info("Lancement de l'interface graphique principale.")
    startup_listener.record("Fenêtre principale initialisée.", level=logging.INFO)
    startup_listener.record(
        "Entrée dans la boucle principale Tkinter : lancement complet.",
        level=logging.INFO,
    )
    startup_listener.stop()
    startup_listener.flush_to_logger(level=logging.DEBUG)
    app.mainloop()
    logger.info("Fermeture de l'application graphique.")
    return 0


if __name__ == '__main__':  # pragma: no cover - compatibilité exécution directe
    sys.exit(main())<|MERGE_RESOLUTION|>--- conflicted
+++ resolved
@@ -3627,7 +3627,6 @@
 
     def create_toolbar(self):
         toolbar = ttk.Frame(self, padding=5)
-<<<<<<< HEAD
         inventory_state = tk.NORMAL if self.inventory_allowed else tk.DISABLED
         btn_add = ttk.Button(toolbar, text="Ajouter", command=self.open_add_dialog, state=inventory_state)
         btn_edit = ttk.Button(toolbar, text="Modifier", command=self.open_edit_selected, state=inventory_state)
@@ -3645,8 +3644,6 @@
             state=inventory_state,
         )
         btn_scan_cam = ttk.Button(toolbar, text="Scan Caméra", command=self.scan_camera, state=inventory_state)
-=======
->>>>>>> 42cc8af4
 
         button_specs = [
             ("add", "Ajouter"),
@@ -3662,7 +3659,6 @@
             ("columns", "Colonnes"),
         ]
 
-<<<<<<< HEAD
         btn_barcode_gen = ttk.Button(
             toolbar,
             text="Générer Code-Barres",
@@ -3682,21 +3678,6 @@
         btn_barcode_gen.pack(side=tk.LEFT, padx=2)
         btn_export.pack(side=tk.LEFT, padx=2)
         btn_columns.pack(side=tk.LEFT, padx=2)
-=======
-        self.toolbar_buttons: dict[str, ttk.Button] = {}
-        for action, label in button_specs:
-            button = ttk.Button(
-                toolbar,
-                text=label,
-                command=lambda act=action: self._invoke_toolbar_action(act),
-            )
-            button.pack(side=tk.LEFT, padx=2)
-            self.toolbar_buttons[action] = button
-
-        if not (ENABLE_VOICE and SR_LIB_AVAILABLE):
-            for key in ("listen", "stop_listen"):
-                self.toolbar_buttons[key].config(state=tk.DISABLED)
->>>>>>> 42cc8af4
 
         toolbar.pack(fill=tk.X)
         self.toolbar = toolbar
