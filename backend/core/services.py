--- conflicted
+++ resolved
@@ -427,12 +427,8 @@
                 low_stock_threshold INTEGER NOT NULL DEFAULT 0,
                 supplier_id INTEGER REFERENCES suppliers(id) ON DELETE SET NULL,
                 image_path TEXT,
-<<<<<<< HEAD
                 position_x REAL,
                 position_y REAL
-=======
-                remise_item_id INTEGER REFERENCES remise_items(id) ON DELETE SET NULL
->>>>>>> aa662ae5
             );
             CREATE TABLE IF NOT EXISTS vehicle_movements (
                 id INTEGER PRIMARY KEY AUTOINCREMENT,
@@ -490,32 +486,10 @@
         vehicle_item_columns = {row["name"] for row in vehicle_item_info}
         if "image_path" not in vehicle_item_columns:
             conn.execute("ALTER TABLE vehicle_items ADD COLUMN image_path TEXT")
-<<<<<<< HEAD
         if "position_x" not in vehicle_item_columns:
             conn.execute("ALTER TABLE vehicle_items ADD COLUMN position_x REAL")
         if "position_y" not in vehicle_item_columns:
             conn.execute("ALTER TABLE vehicle_items ADD COLUMN position_y REAL")
-=======
-        if "remise_item_id" not in vehicle_item_columns:
-            conn.execute(
-                "ALTER TABLE vehicle_items ADD COLUMN remise_item_id INTEGER REFERENCES remise_items(id) ON DELETE SET NULL"
-            )
-            conn.execute(
-                """
-                UPDATE vehicle_items
-                SET remise_item_id = (
-                    SELECT id FROM remise_items WHERE remise_items.sku = vehicle_items.sku
-                )
-                WHERE remise_item_id IS NULL
-                """
-            )
-        conn.execute("CREATE INDEX IF NOT EXISTS idx_vehicle_items_remise ON vehicle_items(remise_item_id)")
-
-        vehicle_category_info = conn.execute("PRAGMA table_info(vehicle_categories)").fetchall()
-        vehicle_category_columns = {row["name"] for row in vehicle_category_info}
-        if "image_path" not in vehicle_category_columns:
-            conn.execute("ALTER TABLE vehicle_categories ADD COLUMN image_path TEXT")
->>>>>>> aa662ae5
 
         pharmacy_category_info = conn.execute("PRAGMA table_info(pharmacy_items)").fetchall()
         pharmacy_category_columns = {row["name"] for row in pharmacy_category_info}
@@ -597,23 +571,8 @@
     image_url = None
     if "image_path" in row.keys():
         image_url = _build_media_url(row["image_path"])
-<<<<<<< HEAD
     position_x = row["position_x"] if "position_x" in row.keys() else None
     position_y = row["position_y"] if "position_y" in row.keys() else None
-=======
-    name = row["name"]
-    sku = row["sku"]
-    supplier_id = row["supplier_id"]
-    if "remise_name" in row.keys() and row["remise_name"]:
-        name = row["remise_name"]
-    if "remise_sku" in row.keys() and row["remise_sku"]:
-        sku = row["remise_sku"]
-    if "remise_supplier_id" in row.keys() and row["remise_supplier_id"] is not None:
-        supplier_id = row["remise_supplier_id"]
-    remise_item_id = None
-    if "remise_item_id" in row.keys():
-        remise_item_id = row["remise_item_id"]
->>>>>>> aa662ae5
     return models.Item(
         id=row["id"],
         name=name,
@@ -689,7 +648,6 @@
     ensure_database_ready()
     config = _get_inventory_config(module)
     with db.get_stock_connection() as conn:
-<<<<<<< HEAD
         columns = [
             "name",
             "sku",
@@ -716,52 +674,6 @@
             f"INSERT INTO {config.tables.items} ({', '.join(columns)}) VALUES ({placeholders})",
             values,
         )
-=======
-        if module == "vehicle_inventory":
-            if payload.remise_item_id is None:
-                raise ValueError("Un article de remise doit être sélectionné.")
-            source = conn.execute(
-                "SELECT id, name, sku, supplier_id FROM remise_items WHERE id = ?",
-                (payload.remise_item_id,),
-            ).fetchone()
-            if source is None:
-                raise ValueError("Article de remise introuvable")
-            supplier_id = payload.supplier_id
-            if supplier_id is None:
-                supplier_id = source["supplier_id"]
-            cur = conn.execute(
-                """
-                INSERT INTO vehicle_items (name, sku, category_id, size, quantity, low_stock_threshold, supplier_id, remise_item_id)
-                VALUES (?, ?, ?, ?, ?, ?, ?, ?)
-                """,
-                (
-                    source["name"],
-                    source["sku"],
-                    payload.category_id,
-                    payload.size,
-                    payload.quantity,
-                    payload.low_stock_threshold,
-                    supplier_id,
-                    payload.remise_item_id,
-                ),
-            )
-        else:
-            cur = conn.execute(
-                f"""
-                INSERT INTO {config.tables.items} (name, sku, category_id, size, quantity, low_stock_threshold, supplier_id)
-                VALUES (?, ?, ?, ?, ?, ?, ?)
-                """,
-                (
-                    payload.name,
-                    payload.sku,
-                    payload.category_id,
-                    payload.size,
-                    payload.quantity,
-                    payload.low_stock_threshold,
-                    payload.supplier_id,
-                ),
-            )
->>>>>>> aa662ae5
         item_id = cur.lastrowid
         if config.auto_purchase_orders:
             _maybe_create_auto_purchase_order(conn, item_id)
@@ -860,7 +772,6 @@
                 category_ids,
             ).fetchall()
             for size in size_rows:
-<<<<<<< HEAD
                 value = size["name"]
                 if module == "vehicle_inventory":
                     value = _normalize_view_name(value)
@@ -908,17 +819,6 @@
                     sizes=sizes,
                     view_configs=category_view_configs,
                 )
-=======
-                sizes_map.setdefault(size["category_id"], []).append(size["name"])
-        return [
-            models.Category(
-                id=row["id"],
-                name=row["name"],
-                sizes=sizes_map.get(row["id"], []),
-                image_url=_build_media_url(row["image_path"])
-                if "image_path" in row.keys()
-                else None,
->>>>>>> aa662ae5
             )
         return categories
 
@@ -969,15 +869,8 @@
         return models.Category(
             id=row["id"],
             name=row["name"],
-<<<<<<< HEAD
             sizes=sizes,
             view_configs=view_configs,
-=======
-            sizes=[size_row["name"] for size_row in size_rows],
-            image_url=_build_media_url(row["image_path"])
-            if "image_path" in row.keys()
-            else None,
->>>>>>> aa662ae5
         )
 
 
@@ -999,19 +892,10 @@
                 ((category_id, size) for size in normalized_sizes),
             )
         conn.commit()
-<<<<<<< HEAD
     created = _get_inventory_category_internal(module, category_id)
     if created is None:  # pragma: no cover - defensive programming
         raise ValueError("Catégorie introuvable")
     return created
-=======
-    return models.Category(
-        id=category_id,
-        name=payload.name,
-        sizes=normalized_sizes,
-        image_url=None,
-    )
->>>>>>> aa662ae5
 
 
 def _update_inventory_category_internal(
