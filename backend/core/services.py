--- conflicted
+++ resolved
@@ -2599,7 +2599,6 @@
 
             y_position = start_view_page(continued=False)
 
-<<<<<<< HEAD
             def _clamp(value: float, lower: float, upper: float) -> float:
                 return max(lower, min(upper, value))
 
@@ -2682,8 +2681,6 @@
             image_x = margin
             image_y = y_position
 
-=======
->>>>>>> d7460ec9
             if skip_background:
                 pdf.setFont("Helvetica", 10)
                 pdf.drawString(
@@ -2692,10 +2689,7 @@
                     "Liste des matériels non affectés à une vue spécifique.",
                 )
                 y_position -= 18
-<<<<<<< HEAD
                 table_items = list(view_items)
-=======
->>>>>>> d7460ec9
             else:
                 background_path = None
                 if view_config.background_photo_id is not None:
@@ -2732,7 +2726,6 @@
                         preserveAspectRatio=False,
                         mask="auto",
                     )
-<<<<<<< HEAD
                     background_drawn = True
 
                     for item in view_items:
@@ -2764,18 +2757,6 @@
                     pdf.setFont("Helvetica", 10)
                     y_position -= 18
                     table_items = list(view_items)
-=======
-                    y_position = image_y - 18
-                elif background_message:
-                    pdf.setFont("Helvetica-Oblique", 10)
-                    pdf.drawString(margin, y_position, background_message)
-                    pdf.setFont("Helvetica", 10)
-                    y_position -= 18
-
-            quantity_column_x = page_width - margin - 90
-            reference_column_x = page_width - margin
-            line_height = 12
->>>>>>> d7460ec9
 
             def draw_table_header(y_pos: float, *, suffix: str = "") -> float:
                 pdf.setFont("Helvetica-Bold", 12)
@@ -2801,7 +2782,6 @@
                     return y_new
                 return y_pos
 
-<<<<<<< HEAD
             if table_items:
                 y_position = draw_table_header(y_position)
                 for item in table_items:
@@ -2832,11 +2812,6 @@
                 pdf.setFont("Helvetica", 10)
                 y_position -= 14
             else:
-=======
-            y_position = draw_table_header(y_position)
-
-            if not view_items:
->>>>>>> d7460ec9
                 y_position = ensure_space(y_position, 20, continued_header=False)
                 pdf.setFont("Helvetica-Oblique", 10)
                 pdf.drawString(
@@ -2846,26 +2821,6 @@
                 )
                 pdf.setFont("Helvetica", 10)
                 y_position -= 14
-<<<<<<< HEAD
-=======
-                continue
-
-            for item in view_items:
-                wrapped_name = wrap(item.name, 70) or ["-"]
-                required_height = line_height * len(wrapped_name) + 4
-                y_position = ensure_space(y_position, required_height)
-                for index, line in enumerate(wrapped_name):
-                    pdf.drawString(margin, y_position, line)
-                    if index == 0:
-                        pdf.drawRightString(quantity_column_x, y_position, str(item.quantity))
-                        pdf.drawRightString(
-                            reference_column_x,
-                            y_position,
-                            item.sku or "-",
-                        )
-                    y_position -= line_height
-                y_position -= 4
->>>>>>> d7460ec9
 
     pdf.save()
     buffer.seek(0)
