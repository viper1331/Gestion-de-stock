"""Modèles Pydantic pour l'API."""
from __future__ import annotations

from datetime import date, datetime
from typing import Optional

from pydantic import BaseModel, Field


class Token(BaseModel):
    access_token: str
    refresh_token: str
    token_type: str = "bearer"


class TokenPayload(BaseModel):
    sub: str
    exp: int
    type: str | None = None


class UserBase(BaseModel):
    username: str = Field(..., min_length=3, max_length=64)
    role: str = Field(..., pattern=r"^(admin|user)$")


class UserCreate(UserBase):
    password: str = Field(..., min_length=8, max_length=128)


class User(UserBase):
    id: int
    is_active: bool = True


class UserUpdate(BaseModel):
    role: Optional[str] = Field(default=None, pattern=r"^(admin|user)$")
    password: Optional[str] = Field(default=None, min_length=8, max_length=128)
    is_active: Optional[bool] = None


class LoginRequest(BaseModel):
    username: str
    password: str
    remember_me: bool = False


class RefreshRequest(BaseModel):
    refresh_token: str


class VehicleViewConfig(BaseModel):
    name: str
    background_photo_id: int | None = None
    background_url: str | None = None


class Category(BaseModel):
    id: int
    name: str
    sizes: list[str] = Field(default_factory=list)
<<<<<<< HEAD
    view_configs: list[VehicleViewConfig] | None = None
=======
    image_url: Optional[str] = None
>>>>>>> aa662ae5


class CategoryCreate(BaseModel):
    name: str = Field(..., min_length=1, max_length=128)
    sizes: list[str] = Field(default_factory=list)


class CategoryUpdate(BaseModel):
    name: Optional[str] = Field(default=None, min_length=1, max_length=128)
    sizes: Optional[list[str]] = None


class Item(BaseModel):
    id: int
    name: str
    sku: str
    category_id: int | None = None
    size: str | None = None
    quantity: int
    low_stock_threshold: int = 0
    supplier_id: int | None = None
    remise_item_id: int | None = None
    image_url: str | None = None
    position_x: float | None = Field(default=None, ge=0.0, le=1.0)
    position_y: float | None = Field(default=None, ge=0.0, le=1.0)


class ItemCreate(BaseModel):
    name: str
    sku: str
    category_id: Optional[int] = None
    size: Optional[str] = None
    quantity: int = 0
    low_stock_threshold: int = 0
    supplier_id: Optional[int] = None
<<<<<<< HEAD
    position_x: float | None = Field(default=None, ge=0.0, le=1.0)
    position_y: float | None = Field(default=None, ge=0.0, le=1.0)
=======
    remise_item_id: Optional[int] = None
>>>>>>> aa662ae5


class ItemUpdate(BaseModel):
    name: Optional[str] = None
    sku: Optional[str] = None
    category_id: Optional[int] = None
    size: Optional[str] = None
    quantity: Optional[int] = None
    low_stock_threshold: Optional[int] = None
    supplier_id: Optional[int] = None
    image_url: Optional[str] = None
<<<<<<< HEAD
    position_x: float | None = Field(default=None, ge=0.0, le=1.0)
    position_y: float | None = Field(default=None, ge=0.0, le=1.0)
=======
    remise_item_id: Optional[int] = None
>>>>>>> aa662ae5


class VehiclePhoto(BaseModel):
    id: int
    image_url: str
    uploaded_at: datetime


class VehicleViewBackgroundUpdate(BaseModel):
    name: str = Field(..., min_length=1, max_length=128)
    photo_id: int | None = Field(default=None, ge=1)


class Movement(BaseModel):
    id: int
    item_id: int
    delta: int
    reason: str | None = None
    created_at: datetime


class MovementCreate(BaseModel):
    delta: int
    reason: Optional[str] = None


class LowStockReport(BaseModel):
    item: Item
    shortage: int


class ConfigEntry(BaseModel):
    section: str
    key: str
    value: str


class SupplierBase(BaseModel):
    name: str = Field(..., min_length=1, max_length=128)
    contact_name: Optional[str] = Field(default=None, max_length=128)
    phone: Optional[str] = Field(default=None, max_length=64)
    email: Optional[str] = Field(default=None, max_length=128)
    address: Optional[str] = Field(default=None, max_length=256)
    modules: list[str] = Field(default_factory=list)


class SupplierCreate(SupplierBase):
    pass


class SupplierUpdate(BaseModel):
    name: Optional[str] = Field(default=None, min_length=1, max_length=128)
    contact_name: Optional[str] = Field(default=None, max_length=128)
    phone: Optional[str] = Field(default=None, max_length=64)
    email: Optional[str] = Field(default=None, max_length=128)
    address: Optional[str] = Field(default=None, max_length=256)
    modules: Optional[list[str]] = None


class Supplier(SupplierBase):
    id: int


class PurchaseOrder(BaseModel):
    id: int
    supplier_id: int | None = None
    status: str
    created_at: datetime
    note: str | None = None
    auto_created: bool = False


class PurchaseOrderItem(BaseModel):
    id: int
    purchase_order_id: int
    item_id: int
    quantity_ordered: int
    quantity_received: int
    item_name: str | None = None


class PurchaseOrderItemInput(BaseModel):
    item_id: int = Field(..., gt=0)
    quantity_ordered: int = Field(..., gt=0)


class PurchaseOrderReceiveItem(BaseModel):
    item_id: int = Field(..., gt=0)
    quantity: int = Field(..., gt=0)


class PurchaseOrderReceivePayload(BaseModel):
    items: list[PurchaseOrderReceiveItem] = Field(default_factory=list)


class PurchaseOrderCreate(BaseModel):
    supplier_id: Optional[int] = None
    status: str = "PENDING"
    note: Optional[str] = None
    items: list[PurchaseOrderItemInput] = Field(default_factory=list)


class PurchaseOrderUpdate(BaseModel):
    supplier_id: Optional[int] = None
    status: Optional[str] = None
    note: Optional[str] = None


class PurchaseOrderDetail(PurchaseOrder):
    supplier_name: str | None = None
    items: list[PurchaseOrderItem] = Field(default_factory=list)


class CollaboratorBase(BaseModel):
    full_name: str = Field(..., min_length=1, max_length=128)
    department: Optional[str] = Field(default=None, max_length=128)
    email: Optional[str] = Field(default=None, max_length=128)
    phone: Optional[str] = Field(default=None, max_length=64)


class CollaboratorCreate(CollaboratorBase):
    pass


class CollaboratorUpdate(BaseModel):
    full_name: Optional[str] = Field(default=None, min_length=1, max_length=128)
    department: Optional[str] = Field(default=None, max_length=128)
    email: Optional[str] = Field(default=None, max_length=128)
    phone: Optional[str] = Field(default=None, max_length=64)


class Collaborator(CollaboratorBase):
    id: int


class DotationBase(BaseModel):
    collaborator_id: int
    item_id: int
    quantity: int = Field(..., gt=0)
    notes: Optional[str] = Field(default=None, max_length=256)
    perceived_at: date = Field(default_factory=date.today)
    is_lost: bool = False
    is_degraded: bool = False


class DotationCreate(DotationBase):
    pass


class Dotation(DotationBase):
    id: int
    allocated_at: datetime
    is_obsolete: bool = False


class DotationUpdate(BaseModel):
    collaborator_id: Optional[int] = Field(default=None, gt=0)
    item_id: Optional[int] = Field(default=None, gt=0)
    quantity: Optional[int] = Field(default=None, gt=0)
    notes: Optional[str] = Field(default=None, max_length=256)
    perceived_at: Optional[date] = None
    is_lost: Optional[bool] = None
    is_degraded: Optional[bool] = None


class PharmacyItemBase(BaseModel):
    name: str = Field(..., min_length=1, max_length=128)
    dosage: Optional[str] = Field(default=None, max_length=64)
    packaging: Optional[str] = Field(default=None, max_length=128)
    barcode: Optional[str] = Field(default=None, min_length=1, max_length=64)
    quantity: int = Field(default=0, ge=0)
    low_stock_threshold: int = Field(default=5, ge=0)
    expiration_date: Optional[date] = None
    location: Optional[str] = Field(default=None, max_length=128)
    category_id: Optional[int] = Field(default=None, gt=0)


class PharmacyItemCreate(PharmacyItemBase):
    pass


class PharmacyItemUpdate(BaseModel):
    name: Optional[str] = Field(default=None, min_length=1, max_length=128)
    dosage: Optional[str] = Field(default=None, max_length=64)
    packaging: Optional[str] = Field(default=None, max_length=128)
    barcode: Optional[str] = Field(default=None, min_length=1, max_length=64)
    quantity: Optional[int] = Field(default=None, ge=0)
    low_stock_threshold: Optional[int] = Field(default=None, ge=0)
    expiration_date: Optional[date] = None
    location: Optional[str] = Field(default=None, max_length=128)
    category_id: Optional[int] = Field(default=None, gt=0)


class PharmacyItem(PharmacyItemBase):
    id: int


class PharmacyCategory(BaseModel):
    id: int
    name: str
    sizes: list[str] = Field(default_factory=list)


class PharmacyCategoryCreate(BaseModel):
    name: str = Field(..., min_length=1, max_length=128)
    sizes: list[str] = Field(default_factory=list)


class PharmacyCategoryUpdate(BaseModel):
    name: Optional[str] = Field(default=None, min_length=1, max_length=128)
    sizes: Optional[list[str]] = None


class PharmacyMovement(BaseModel):
    id: int
    pharmacy_item_id: int
    delta: int
    reason: str | None = None
    created_at: datetime


class PharmacyMovementCreate(BaseModel):
    delta: int
    reason: Optional[str] = None


class PharmacyPurchaseOrderItem(BaseModel):
    id: int
    purchase_order_id: int
    pharmacy_item_id: int
    quantity_ordered: int
    quantity_received: int
    pharmacy_item_name: str | None = None


class PharmacyPurchaseOrderItemInput(BaseModel):
    pharmacy_item_id: int = Field(..., gt=0)
    quantity_ordered: int = Field(..., gt=0)


class PharmacyPurchaseOrderReceiveItem(BaseModel):
    pharmacy_item_id: int = Field(..., gt=0)
    quantity: int = Field(..., gt=0)


class PharmacyPurchaseOrderReceivePayload(BaseModel):
    items: list[PharmacyPurchaseOrderReceiveItem] = Field(default_factory=list)


class PharmacyPurchaseOrder(BaseModel):
    id: int
    supplier_id: int | None = None
    status: str
    created_at: datetime
    note: str | None = None


class PharmacyPurchaseOrderDetail(PharmacyPurchaseOrder):
    supplier_name: str | None = None
    items: list[PharmacyPurchaseOrderItem] = Field(default_factory=list)


class PharmacyPurchaseOrderCreate(BaseModel):
    supplier_id: Optional[int] = None
    status: str = "PENDING"
    note: Optional[str] = None
    items: list[PharmacyPurchaseOrderItemInput] = Field(default_factory=list)


class PharmacyPurchaseOrderUpdate(BaseModel):
    supplier_id: Optional[int] = None
    status: Optional[str] = None
    note: Optional[str] = None


class ModulePermissionBase(BaseModel):
    user_id: int = Field(..., gt=0)
    module: str = Field(..., min_length=1, max_length=64)
    can_view: bool = True
    can_edit: bool = False


class ModulePermissionUpsert(ModulePermissionBase):
    pass


class ModulePermission(ModulePermissionBase):
    id: int


class ModuleDefinition(BaseModel):
    key: str = Field(..., min_length=1, max_length=64)
    label: str = Field(..., min_length=1, max_length=128)<|MERGE_RESOLUTION|>--- conflicted
+++ resolved
@@ -59,11 +59,7 @@
     id: int
     name: str
     sizes: list[str] = Field(default_factory=list)
-<<<<<<< HEAD
     view_configs: list[VehicleViewConfig] | None = None
-=======
-    image_url: Optional[str] = None
->>>>>>> aa662ae5
 
 
 class CategoryCreate(BaseModel):
@@ -99,12 +95,8 @@
     quantity: int = 0
     low_stock_threshold: int = 0
     supplier_id: Optional[int] = None
-<<<<<<< HEAD
     position_x: float | None = Field(default=None, ge=0.0, le=1.0)
     position_y: float | None = Field(default=None, ge=0.0, le=1.0)
-=======
-    remise_item_id: Optional[int] = None
->>>>>>> aa662ae5
 
 
 class ItemUpdate(BaseModel):
@@ -116,12 +108,8 @@
     low_stock_threshold: Optional[int] = None
     supplier_id: Optional[int] = None
     image_url: Optional[str] = None
-<<<<<<< HEAD
     position_x: float | None = Field(default=None, ge=0.0, le=1.0)
     position_y: float | None = Field(default=None, ge=0.0, le=1.0)
-=======
-    remise_item_id: Optional[int] = None
->>>>>>> aa662ae5
 
 
 class VehiclePhoto(BaseModel):
