<<<<<<< HEAD
import { ChangeEvent, DragEvent, MouseEvent, useEffect, useMemo, useRef, useState } from "react";
=======
import { FormEvent, useEffect, useMemo, useState } from "react";
>>>>>>> 68e082ad
import { useMutation, useQuery, useQueryClient } from "@tanstack/react-query";
import clsx from "clsx";

import vanIllustration from "../../assets/vehicles/vehicle-van.svg";
import pickupIllustration from "../../assets/vehicles/vehicle-pickup.svg";
import ambulanceIllustration from "../../assets/vehicles/vehicle-ambulance.svg";
import { api } from "../../lib/api";
import { VehiclePhotosPanel } from "./VehiclePhotosPanel";

interface VehicleCategory {
  id: number;
  name: string;
  sizes: string[];
}

interface VehicleItem {
  id: number;
  name: string;
  sku: string;
  category_id: number | null;
  size: string | null;
  quantity: number;
  image_url: string | null;
}

interface VehicleFormValues {
  name: string;
  sizes: string[];
}

interface UpdateItemPayload {
  itemId: number;
  categoryId: number | null;
  size: string | null;
}

const VEHICLE_ILLUSTRATIONS = [
  vanIllustration,
  pickupIllustration,
  ambulanceIllustration
];

const DEFAULT_VIEW_LABEL = "Vue principale";

type Feedback = { type: "success" | "error"; text: string };

export function VehicleInventoryPage() {
  const queryClient = useQueryClient();
  const [selectedVehicleId, setSelectedVehicleId] = useState<number | null>(null);
  const [selectedView, setSelectedView] = useState<string | null>(null);
<<<<<<< HEAD
  const [feedback, setFeedback] = useState<Feedback | null>(null);
=======
  const [feedback, setFeedback] = useState<{ type: "success" | "error"; text: string } | null>(
    null
  );
  const [isCreatingVehicle, setIsCreatingVehicle] = useState(false);
  const [vehicleName, setVehicleName] = useState("");
  const [vehicleViews, setVehicleViews] = useState("");
>>>>>>> 68e082ad

  const {
    data: vehicles = [],
    isLoading: isLoadingVehicles,
    error: vehiclesError
  } = useQuery({
    queryKey: ["vehicle-categories"],
    queryFn: async () => {
      const response = await api.get<VehicleCategory[]>("/vehicle-inventory/categories/");
      return response.data;
    }
  });

  const {
    data: items = [],
    isLoading: isLoadingItems,
    error: itemsError
  } = useQuery({
    queryKey: ["vehicle-items"],
    queryFn: async () => {
      const response = await api.get<VehicleItem[]>("/vehicle-inventory/");
      return response.data;
    }
  });

  const updateItemLocation = useMutation({
    mutationFn: async ({ itemId, categoryId, size }: UpdateItemPayload) => {
      await api.put(`/vehicle-inventory/${itemId}`, {
        category_id: categoryId,
        size
      });
    },
    onSuccess: (_, variables) => {
      const vehicleName = vehicles.find((vehicle) => vehicle.id === variables.categoryId)?.name;
      setFeedback({
        type: "success",
        text: vehicleName
          ? `Le matériel a été associé à ${vehicleName}.`
          : "Le matériel a été retiré du véhicule."
      });
    },
    onError: () => {
      setFeedback({ type: "error", text: "Impossible d'enregistrer la position." });
    },
    onSettled: async () => {
      await queryClient.invalidateQueries({ queryKey: ["vehicle-items"] });
    }
  });

<<<<<<< HEAD
  const pushFeedback = (entry: Feedback) => {
    setFeedback(entry);
  };
=======
  const createVehicle = useMutation({
    mutationFn: async ({ name, sizes }: VehicleFormValues) => {
      const response = await api.post<VehicleCategory>("/vehicle-inventory/categories/", {
        name,
        sizes
      });
      return response.data;
    },
    onSuccess: (createdVehicle) => {
      setFeedback({
        type: "success",
        text: `Le véhicule "${createdVehicle.name}" a été créé.`
      });
      setVehicleName("");
      setVehicleViews("");
      setIsCreatingVehicle(false);
      setSelectedVehicleId(createdVehicle.id);
      setSelectedView(null);
    },
    onError: () => {
      setFeedback({ type: "error", text: "Impossible de créer ce véhicule." });
    },
    onSettled: async () => {
      await queryClient.invalidateQueries({ queryKey: ["vehicle-categories"] });
    }
  });
>>>>>>> 68e082ad

  const selectedVehicle = useMemo(
    () => vehicles.find((vehicle) => vehicle.id === selectedVehicleId) ?? null,
    [vehicles, selectedVehicleId]
  );

  const vehicleViews = useMemo(() => getVehicleViews(selectedVehicle), [selectedVehicle]);

  useEffect(() => {
    if (!selectedVehicle) {
      setSelectedView(null);
      return;
    }

    if (selectedView && vehicleViews.includes(selectedView)) {
      return;
    }

    setSelectedView(vehicleViews[0] ?? DEFAULT_VIEW_LABEL);
  }, [selectedVehicle, selectedView, vehicleViews]);

  const vehicleItems = useMemo(
    () => items.filter((item) => item.category_id === selectedVehicle?.id),
    [items, selectedVehicle?.id]
  );

  const itemsForSelectedView = useMemo(
    () =>
      vehicleItems.filter((item) => {
        if (!selectedView) {
          return false;
        }
        return normalizeViewName(item.size) === selectedView;
      }),
    [vehicleItems, selectedView]
  );

  const itemsWaitingAssignment = useMemo(
    () => vehicleItems.filter((item) => !item.size),
    [vehicleItems]
  );

  const itemsInOtherViews = useMemo(
    () =>
      vehicleItems.filter((item) => {
        if (!item.size) {
          return false;
        }
        if (!selectedView) {
          return false;
        }
        return normalizeViewName(item.size) !== selectedView;
      }),
    [vehicleItems, selectedView]
  );

  const availableItems = useMemo(
    () => items.filter((item) => item.category_id === null),
    [items]
  );

  const isLoading =
    isLoadingVehicles ||
    isLoadingItems ||
    updateItemLocation.isPending ||
    createVehicle.isPending;

  const handleCreateVehicle = async (event: FormEvent<HTMLFormElement>) => {
    event.preventDefault();
    const trimmedName = vehicleName.trim();
    if (!trimmedName) {
      setFeedback({ type: "error", text: "Veuillez indiquer un nom de véhicule." });
      return;
    }

    const parsedViews = normalizeVehicleViewsInput(vehicleViews);

    try {
      await createVehicle.mutateAsync({ name: trimmedName, sizes: parsedViews });
    } catch {
      // handled in onError
    }
  };

  return (
    <div className="space-y-6">
      <header className="rounded-2xl border border-slate-200 bg-white p-6 shadow-sm dark:border-slate-700 dark:bg-slate-900">
        <div className="flex flex-col gap-4 md:flex-row md:items-start md:justify-between">
          <div className="space-y-2">
            <div>
              <h1 className="text-2xl font-semibold text-slate-900 dark:text-slate-100">
                Inventaire véhicules
              </h1>
              <p className="mt-1 max-w-3xl text-sm text-slate-600 dark:text-slate-300">
                Visualisez chaque véhicule sous forme de vue interactive et organisez son matériel
                coffre par coffre grâce au glisser-déposer.
              </p>
            </div>
            {isCreatingVehicle ? (
              <form
                onSubmit={handleCreateVehicle}
                className="space-y-3 rounded-xl border border-slate-200 bg-slate-50 p-4 text-sm shadow-sm dark:border-slate-700 dark:bg-slate-900/60 dark:text-slate-200"
              >
                <div className="flex flex-col gap-2 sm:flex-row">
                  <label className="flex-1 space-y-1" htmlFor="vehicle-name">
                    <span className="block text-xs font-semibold uppercase tracking-wide text-slate-500 dark:text-slate-300">
                      Nom du véhicule
                    </span>
                    <input
                      id="vehicle-name"
                      type="text"
                      value={vehicleName}
                      onChange={(event) => setVehicleName(event.target.value)}
                      placeholder="Ex. VSAV 1"
                      className="w-full rounded-md border border-slate-300 bg-white px-3 py-2 text-sm text-slate-900 focus:border-indigo-500 focus:outline-none dark:border-slate-600 dark:bg-slate-950 dark:text-slate-100"
                      disabled={createVehicle.isPending}
                      required
                    />
                  </label>
                  <label className="flex-1 space-y-1" htmlFor="vehicle-views">
                    <span className="block text-xs font-semibold uppercase tracking-wide text-slate-500 dark:text-slate-300">
                      Vues (optionnel)
                    </span>
                    <input
                      id="vehicle-views"
                      type="text"
                      value={vehicleViews}
                      onChange={(event) => setVehicleViews(event.target.value)}
                      placeholder="Vue principale, Coffre gauche, Coffre droit"
                      className="w-full rounded-md border border-slate-300 bg-white px-3 py-2 text-sm text-slate-900 focus:border-indigo-500 focus:outline-none dark:border-slate-600 dark:bg-slate-950 dark:text-slate-100"
                      disabled={createVehicle.isPending}
                    />
                  </label>
                </div>
                <p className="text-xs text-slate-500 dark:text-slate-400">
                  Saisissez les différentes vues séparées par des virgules. Si aucun nom n'est renseigné, la vue "{DEFAULT_VIEW_LABEL}" sera utilisée.
                </p>
                <div className="flex gap-2">
                  <button
                    type="button"
                    onClick={() => {
                      setIsCreatingVehicle(false);
                      setVehicleName("");
                      setVehicleViews("");
                    }}
                    className="inline-flex items-center justify-center rounded-md border border-slate-300 px-3 py-2 text-xs font-semibold text-slate-600 transition hover:bg-slate-100 dark:border-slate-600 dark:text-slate-200 dark:hover:bg-slate-800"
                    disabled={createVehicle.isPending}
                  >
                    Annuler
                  </button>
                  <button
                    type="submit"
                    className="inline-flex items-center justify-center rounded-md bg-indigo-500 px-3 py-2 text-xs font-semibold text-white shadow hover:bg-indigo-400 disabled:cursor-not-allowed disabled:opacity-70"
                    disabled={createVehicle.isPending}
                  >
                    {createVehicle.isPending ? "Création..." : "Créer le véhicule"}
                  </button>
                </div>
              </form>
            ) : null}
          </div>
          <div className="flex flex-col items-start gap-2 sm:flex-row sm:items-center">
            <button
              type="button"
              onClick={() => setIsCreatingVehicle((previous) => !previous)}
              className="inline-flex items-center gap-2 rounded-full border border-indigo-200 px-4 py-2 text-sm font-medium text-indigo-600 transition hover:border-indigo-300 hover:text-indigo-700 dark:border-indigo-500/40 dark:text-indigo-200 dark:hover:border-indigo-400 dark:hover:text-white"
            >
              <span aria-hidden>＋</span>
              {isCreatingVehicle ? "Fermer le formulaire" : "Nouveau véhicule"}
            </button>
            {selectedVehicle && (
              <button
                type="button"
                onClick={() => setSelectedVehicleId(null)}
                className="inline-flex items-center gap-2 rounded-full border border-slate-200 px-4 py-2 text-sm font-medium text-slate-600 transition hover:border-slate-300 hover:text-slate-800 dark:border-slate-700 dark:text-slate-200 dark:hover:border-slate-500 dark:hover:text-white"
              >
                <span aria-hidden>←</span>
                Retour aux véhicules
              </button>
            )}
          </div>
        </div>
        {feedback && (
          <p
            className={clsx("mt-4 rounded-lg px-3 py-2 text-sm", {
              "bg-emerald-50 text-emerald-700 dark:bg-emerald-950 dark:text-emerald-200":
                feedback.type === "success",
              "bg-rose-50 text-rose-700 dark:bg-rose-950 dark:text-rose-200":
                feedback.type === "error"
            })}
          >
            {feedback.text}
          </p>
        )}
        {(vehiclesError || itemsError) && (
          <p className="mt-4 rounded-lg bg-rose-50 px-3 py-2 text-sm text-rose-700 dark:bg-rose-950 dark:text-rose-200">
            Impossible de charger les données de l'inventaire véhicule.
          </p>
        )}
        {isLoading && (
          <p className="mt-4 text-sm text-slate-500 dark:text-slate-400">
            Chargement des données...
          </p>
        )}
      </header>

      {!selectedVehicle && (
        <section className="grid gap-6 lg:grid-cols-3">
          {vehicles.map((vehicle, index) => (
            <VehicleCard
              key={vehicle.id}
              vehicle={vehicle}
              illustration={VEHICLE_ILLUSTRATIONS[index % VEHICLE_ILLUSTRATIONS.length]}
              onClick={() => setSelectedVehicleId(vehicle.id)}
            />
          ))}
          {vehicles.length === 0 && !isLoading && (
            <p className="col-span-full rounded-xl border border-dashed border-slate-300 bg-white p-8 text-center text-sm text-slate-500 shadow-sm dark:border-slate-700 dark:bg-slate-900 dark:text-slate-300">
              Aucun véhicule n'a encore été configuré. Ajoutez des véhicules depuis les paramètres
              de l'inventaire pour commencer l'organisation du matériel.
            </p>
          )}
        </section>
      )}

      {selectedVehicle && selectedView && (
        <section className="space-y-6">
          <VehicleHeader
            vehicle={selectedVehicle}
            itemsCount={vehicleItems.length}
            illustration={VEHICLE_ILLUSTRATIONS[selectedVehicle.id % VEHICLE_ILLUSTRATIONS.length]}
          />

          <VehicleViewSelector
            views={vehicleViews}
            selectedView={selectedView}
            onSelect={setSelectedView}
          />

          <div className="grid gap-6 lg:grid-cols-[2fr,1fr]">
            <VehicleCompartment
              title={selectedView}
              description="Déposez ici le matériel pour l'associer à cette vue du véhicule."
              items={itemsForSelectedView}
              onDropItem={(itemId) =>
                updateItemLocation.mutate({
                  itemId,
                  categoryId: selectedVehicle.id,
                  size: selectedView
                })
              }
              onRemoveItem={(itemId) =>
                updateItemLocation.mutate({
                  itemId,
                  categoryId: selectedVehicle.id,
                  size: null
                })
              }
              onItemFeedback={pushFeedback}
            />

            <aside className="space-y-6">
              <VehicleItemsPanel
                title="Matériel dans les autres vues"
                description="Faites glisser un équipement vers la vue courante pour le déplacer."
                emptyMessage="Aucun matériel n'est stocké dans les autres vues pour ce véhicule."
                items={itemsInOtherViews}
                onItemFeedback={pushFeedback}
              />

              <VehicleItemsPanel
                title="Matériel en attente d'affectation"
                description="Ces éléments sont liés au véhicule mais pas à une vue précise."
                emptyMessage="Tout le matériel est déjà affecté à une vue."
                items={itemsWaitingAssignment}
                onItemFeedback={pushFeedback}
              />

              <DroppableLibrary
                items={availableItems}
                onDropItem={(itemId) =>
                  updateItemLocation.mutate({ itemId, categoryId: selectedVehicle.id, size: selectedView })
                }
                onRemoveFromVehicle={(itemId) =>
                  updateItemLocation.mutate({ itemId, categoryId: null, size: null })
                }
                onItemFeedback={pushFeedback}
              />
            </aside>
          </div>
          <VehiclePhotosPanel />
        </section>
      )}
    </div>
  );
}

interface VehicleCardProps {
  vehicle: VehicleCategory;
  illustration: string;
  onClick: () => void;
}

function VehicleCard({ vehicle, illustration, onClick }: VehicleCardProps) {
  return (
    <button
      type="button"
      onClick={onClick}
      className="group flex h-full flex-col overflow-hidden rounded-2xl border border-slate-200 bg-white text-left shadow-sm transition hover:-translate-y-1 hover:border-slate-300 hover:shadow-lg focus:outline-none focus:ring-2 focus:ring-blue-500 dark:border-slate-700 dark:bg-slate-900 dark:hover:border-slate-600"
    >
      <div className="relative h-44 w-full bg-slate-50 dark:bg-slate-800">
        <img
          src={illustration}
          alt="Illustration du véhicule"
          className="absolute inset-0 h-full w-full object-cover object-center"
        />
        <div className="absolute inset-0 bg-gradient-to-t from-slate-900/30 via-transparent" />
      </div>
      <div className="flex flex-1 flex-col gap-2 p-5">
        <div>
          <h2 className="text-lg font-semibold text-slate-900 dark:text-slate-100">
            {vehicle.name}
          </h2>
          <p className="text-sm text-slate-500 dark:text-slate-400">
            {vehicle.sizes.length > 0
              ? `${vehicle.sizes.length} vue${vehicle.sizes.length > 1 ? "s" : ""} configurée${
                  vehicle.sizes.length > 1 ? "s" : ""
                }`
              : "Vue principale uniquement"}
          </p>
        </div>
        <span className="inline-flex items-center gap-1 text-sm font-medium text-blue-600 transition group-hover:text-blue-700 dark:text-blue-400 dark:group-hover:text-blue-300">
          Ouvrir l'organisation
          <span aria-hidden>→</span>
        </span>
      </div>
    </button>
  );
}

interface VehicleHeaderProps {
  vehicle: VehicleCategory;
  itemsCount: number;
  illustration: string;
}

function VehicleHeader({ vehicle, itemsCount, illustration }: VehicleHeaderProps) {
  return (
    <div className="flex flex-col gap-6 rounded-2xl border border-slate-200 bg-white p-6 shadow-sm dark:border-slate-700 dark:bg-slate-900 md:flex-row md:items-center md:justify-between">
      <div className="flex items-center gap-4">
        <div className="hidden h-20 w-36 overflow-hidden rounded-xl bg-slate-100 shadow-inner dark:bg-slate-800 md:block">
          <img src={illustration} alt="Vue du véhicule" className="h-full w-full object-cover" />
        </div>
        <div>
          <h2 className="text-xl font-semibold text-slate-900 dark:text-slate-100">
            {vehicle.name}
          </h2>
          <p className="text-sm text-slate-600 dark:text-slate-300">
            {itemsCount} matériel{itemsCount > 1 ? "s" : ""} associé{itemsCount > 1 ? "s" : ""}.
          </p>
        </div>
      </div>
      <div className="flex flex-wrap items-center gap-3 text-sm text-slate-500 dark:text-slate-400">
        {getVehicleViews(vehicle).map((view) => (
          <span key={view} className="rounded-full bg-slate-100 px-3 py-1 dark:bg-slate-800">
            {view}
          </span>
        ))}
      </div>
    </div>
  );
}

interface VehicleViewSelectorProps {
  views: string[];
  selectedView: string;
  onSelect: (view: string) => void;
}

function VehicleViewSelector({ views, selectedView, onSelect }: VehicleViewSelectorProps) {
  return (
    <div className="flex flex-wrap gap-3">
      {views.map((view) => (
        <button
          key={view}
          type="button"
          onClick={() => onSelect(view)}
          className={clsx(
            "rounded-full border px-4 py-2 text-sm font-medium transition",
            view === selectedView
              ? "border-blue-500 bg-blue-50 text-blue-700 dark:border-blue-400 dark:bg-blue-950/50 dark:text-blue-200"
              : "border-slate-200 text-slate-600 hover:border-slate-300 hover:text-slate-800 dark:border-slate-700 dark:text-slate-300 dark:hover:border-slate-600 dark:hover:text-white"
          )}
        >
          {view}
        </button>
      ))}
    </div>
  );
}

interface VehicleCompartmentProps {
  title: string;
  description: string;
  items: VehicleItem[];
  onDropItem: (itemId: number) => void;
  onRemoveItem: (itemId: number) => void;
  onItemFeedback: (feedback: Feedback) => void;
}

function VehicleCompartment({
  title,
  description,
  items,
  onDropItem,
  onRemoveItem,
  onItemFeedback
}: VehicleCompartmentProps) {
  const [isHovering, setIsHovering] = useState(false);

  return (
    <div>
      <div
        className={clsx(
          "flex h-full flex-col gap-4 rounded-2xl border-2 border-dashed bg-white p-6 text-slate-600 shadow-sm transition dark:bg-slate-900",
          isHovering
            ? "border-blue-400 bg-blue-50/60 text-blue-700 dark:border-blue-500 dark:bg-blue-950/50 dark:text-blue-200"
            : "border-slate-300 dark:border-slate-700"
        )}
        onDragOver={(event) => {
          event.preventDefault();
          event.dataTransfer.dropEffect = "move";
          setIsHovering(true);
        }}
        onDragLeave={() => setIsHovering(false)}
        onDrop={(event) => {
          event.preventDefault();
          setIsHovering(false);
          const itemId = readDraggedItemId(event);
          if (itemId !== null) {
            onDropItem(itemId);
          }
        }}
      >
        <div>
          <h3 className="text-lg font-semibold text-slate-900 dark:text-slate-100">{title}</h3>
          <p className="text-sm text-slate-500 dark:text-slate-400">{description}</p>
        </div>
        <div className="grid gap-3 sm:grid-cols-2 xl:grid-cols-3">
          {items.map((item) => (
            <ItemCard
              key={item.id}
              item={item}
              onRemove={() => onRemoveItem(item.id)}
              onFeedback={onItemFeedback}
            />
          ))}
          {items.length === 0 && (
            <p className="col-span-full rounded-lg border border-dashed border-slate-300 bg-white p-6 text-center text-sm text-slate-500 shadow-sm dark:border-slate-700 dark:bg-slate-900 dark:text-slate-300">
              Déposez un matériel depuis la bibliothèque pour l'affecter à ce coffre.
            </p>
          )}
        </div>
      </div>
    </div>
  );
}

interface VehicleItemsPanelProps {
  title: string;
  description: string;
  emptyMessage: string;
  items: VehicleItem[];
  onItemFeedback?: (feedback: Feedback) => void;
}

function VehicleItemsPanel({
  title,
  description,
  emptyMessage,
  items,
  onItemFeedback
}: VehicleItemsPanelProps) {
  return (
    <div className="rounded-2xl border border-slate-200 bg-white p-5 shadow-sm dark:border-slate-700 dark:bg-slate-900">
      <h3 className="text-sm font-semibold text-slate-900 dark:text-slate-100">{title}</h3>
      <p className="mt-1 text-xs text-slate-500 dark:text-slate-400">{description}</p>
      <div className="mt-4 space-y-3">
        {items.map((item) => (
          <ItemCard key={item.id} item={item} onFeedback={onItemFeedback} />
        ))}
        {items.length === 0 && (
          <p className="rounded-lg border border-dashed border-slate-300 bg-white p-4 text-center text-xs text-slate-500 dark:border-slate-700 dark:bg-slate-900 dark:text-slate-300">
            {emptyMessage}
          </p>
        )}
      </div>
    </div>
  );
}

interface DroppableLibraryProps {
  items: VehicleItem[];
  onDropItem: (itemId: number) => void;
  onRemoveFromVehicle: (itemId: number) => void;
  onItemFeedback: (feedback: Feedback) => void;
}

function DroppableLibrary({
  items,
  onDropItem,
  onRemoveFromVehicle,
  onItemFeedback
}: DroppableLibraryProps) {
  const [isHovering, setIsHovering] = useState(false);

  return (
    <div
      className={clsx(
        "rounded-2xl border border-slate-200 bg-white p-5 shadow-sm transition dark:border-slate-700 dark:bg-slate-900",
        isHovering &&
          "border-blue-400 bg-blue-50/60 text-blue-700 dark:border-blue-500 dark:bg-blue-950/50 dark:text-blue-200"
      )}
      onDragOver={(event) => {
        event.preventDefault();
        event.dataTransfer.dropEffect = "move";
        setIsHovering(true);
      }}
      onDragLeave={() => setIsHovering(false)}
      onDrop={(event) => {
        event.preventDefault();
        setIsHovering(false);
        const itemId = readDraggedItemId(event);
        if (itemId !== null) {
          onDropItem(itemId);
        }
      }}
    >
      <div className="flex items-center justify-between">
        <div>
          <h3 className="text-sm font-semibold text-slate-900 dark:text-slate-100">
            Bibliothèque de matériel
          </h3>
          <p className="mt-1 text-xs text-slate-500 dark:text-slate-400">
            Glissez un élément depuis cette bibliothèque vers une vue pour l'affecter ou vers la
            bibliothèque pour le retirer du véhicule.
          </p>
        </div>
      </div>
      <div className="mt-4 space-y-3">
        {items.map((item) => (
          <ItemCard
            key={item.id}
            item={item}
            onRemove={() => onRemoveFromVehicle(item.id)}
            onFeedback={onItemFeedback}
          />
        ))}
        {items.length === 0 && (
          <p className="rounded-lg border border-dashed border-slate-300 bg-white p-4 text-center text-xs text-slate-500 dark:border-slate-700 dark:bg-slate-900 dark:text-slate-300">
            Aucun matériel disponible. Utilisez le module d'inventaire général pour créer de nouveaux
            éléments.
          </p>
        )}
      </div>
    </div>
  );
}

interface ItemCardProps {
  item: VehicleItem;
  onRemove?: () => void;
  onFeedback?: (feedback: Feedback) => void;
}

function ItemCard({ item, onRemove, onFeedback }: ItemCardProps) {
  const queryClient = useQueryClient();
  const fileInputRef = useRef<HTMLInputElement | null>(null);

  const uploadImage = useMutation({
    mutationFn: async (file: File) => {
      const formData = new FormData();
      formData.append("file", file);
      await api.post(`/vehicle-inventory/${item.id}/image`, formData, {
        headers: { "Content-Type": "multipart/form-data" }
      });
    },
    onSuccess: async () => {
      onFeedback?.({ type: "success", text: "Image du matériel mise à jour." });
      await queryClient.invalidateQueries({ queryKey: ["vehicle-items"] });
    },
    onError: () => {
      onFeedback?.({ type: "error", text: "Impossible d'enregistrer l'image du matériel." });
    }
  });

  const removeImage = useMutation({
    mutationFn: async () => {
      await api.delete(`/vehicle-inventory/${item.id}/image`);
    },
    onSuccess: async () => {
      onFeedback?.({ type: "success", text: "Image du matériel supprimée." });
      await queryClient.invalidateQueries({ queryKey: ["vehicle-items"] });
    },
    onError: () => {
      onFeedback?.({ type: "error", text: "Impossible de supprimer l'image du matériel." });
    }
  });

  const isUpdatingImage = uploadImage.isPending || removeImage.isPending;

  const openFileDialog = (event: MouseEvent<HTMLButtonElement>) => {
    event.preventDefault();
    event.stopPropagation();
    fileInputRef.current?.click();
  };

  const handleFileChange = (event: ChangeEvent<HTMLInputElement>) => {
    const file = event.target.files?.[0];
    if (!file) {
      return;
    }
    if (!file.type.startsWith("image/")) {
      onFeedback?.({ type: "error", text: "Seules les images sont autorisées." });
      event.target.value = "";
      return;
    }
    uploadImage.mutate(file);
    event.target.value = "";
  };

  const handleRemoveImage = (event: MouseEvent<HTMLButtonElement>) => {
    event.preventDefault();
    event.stopPropagation();
    removeImage.mutate();
  };

  const handleRemoveItem = (event: MouseEvent<HTMLButtonElement>) => {
    event.preventDefault();
    event.stopPropagation();
    onRemove?.();
  };

  return (
    <div
      className="flex flex-col gap-3 rounded-xl border border-slate-200 bg-white p-3 text-left shadow-sm transition hover:border-slate-300 dark:border-slate-700 dark:bg-slate-900 dark:hover:border-slate-600"
      draggable
      onDragStart={(event) => {
        event.dataTransfer.setData(
          "application/json",
          JSON.stringify({ itemId: item.id })
        );
        event.dataTransfer.effectAllowed = "move";
      }}
    >
      <input
        ref={fileInputRef}
        type="file"
        accept="image/*"
        className="sr-only"
        onChange={handleFileChange}
      />
      <div className="flex items-center gap-3">
        <div className="flex h-16 w-16 items-center justify-center overflow-hidden rounded-lg border border-slate-200 bg-slate-100 dark:border-slate-700 dark:bg-slate-800">
          {item.image_url ? (
            <img
              src={item.image_url}
              alt={`Illustration de ${item.name}`}
              className="h-full w-full object-cover"
            />
          ) : (
            <span className="px-2 text-center text-[11px] text-slate-500 dark:text-slate-400">
              Aucune image
            </span>
          )}
        </div>
        <div>
          <p className="text-sm font-medium text-slate-900 dark:text-slate-100">{item.name}</p>
          <p className="text-xs text-slate-500 dark:text-slate-400">SKU : {item.sku}</p>
          <p className="text-xs text-slate-500 dark:text-slate-400">Qté : {item.quantity}</p>
        </div>
      </div>
      <div className="flex flex-wrap items-center gap-2">
        <button
          type="button"
          onClick={openFileDialog}
          disabled={isUpdatingImage}
          className="rounded-full border border-slate-200 px-3 py-1 text-xs font-medium text-slate-600 transition hover:border-slate-300 hover:text-slate-800 disabled:cursor-not-allowed disabled:opacity-70 dark:border-slate-700 dark:text-slate-200 dark:hover:border-slate-500 dark:hover:text-white"
        >
          {item.image_url ? "Changer l'image" : "Ajouter une image"}
        </button>
        {item.image_url ? (
          <button
            type="button"
            onClick={handleRemoveImage}
            disabled={isUpdatingImage}
            className="rounded-full border border-rose-300 px-3 py-1 text-xs font-medium text-rose-600 transition hover:border-rose-400 hover:text-rose-700 disabled:cursor-not-allowed disabled:opacity-70 dark:border-rose-500/70 dark:text-rose-200 dark:hover:border-rose-400 dark:hover:text-rose-100"
          >
            Supprimer l'image
          </button>
        ) : null}
        {onRemove ? (
          <button
            type="button"
            onClick={handleRemoveItem}
            className="rounded-full border border-slate-200 px-3 py-1 text-xs font-medium text-slate-600 transition hover:border-slate-300 hover:text-slate-800 dark:border-slate-700 dark:text-slate-200 dark:hover:border-slate-500 dark:hover:text-white"
          >
            Retirer
          </button>
        ) : null}
        {isUpdatingImage ? (
          <span className="text-[11px] text-slate-500 dark:text-slate-400">Enregistrement…</span>
        ) : null}
      </div>
    </div>
  );
}

function readDraggedItemId(event: DragEvent<HTMLDivElement>): number | null {
  const rawData = event.dataTransfer.getData("application/json");
  if (!rawData) {
    return null;
  }

  try {
    const parsed = JSON.parse(rawData) as { itemId?: unknown };
    if (typeof parsed.itemId === "number") {
      return parsed.itemId;
    }
  } catch {
    return null;
  }

  return null;
}

function normalizeVehicleViewsInput(rawInput: string): string[] {
  const entries = rawInput
    .split(/[,\n]/)
    .map((entry) => entry.trim())
    .filter((entry) => entry.length > 0);

  const uniqueEntries = Array.from(new Set(entries));

  return uniqueEntries.length > 0 ? uniqueEntries : [DEFAULT_VIEW_LABEL];
}

function getVehicleViews(vehicle: VehicleCategory | null): string[] {
  if (!vehicle) {
    return [DEFAULT_VIEW_LABEL];
  }

  const sanitized = vehicle.sizes
    .map((entry) => entry.trim())
    .filter((entry) => entry.length > 0);

  return sanitized.length > 0 ? sanitized : [DEFAULT_VIEW_LABEL];
}

function normalizeViewName(view: string | null): string {
  if (view && view.trim().length > 0) {
    return view.trim();
  }
  return DEFAULT_VIEW_LABEL;
}<|MERGE_RESOLUTION|>--- conflicted
+++ resolved
@@ -1,8 +1,4 @@
-<<<<<<< HEAD
 import { ChangeEvent, DragEvent, MouseEvent, useEffect, useMemo, useRef, useState } from "react";
-=======
-import { FormEvent, useEffect, useMemo, useState } from "react";
->>>>>>> 68e082ad
 import { useMutation, useQuery, useQueryClient } from "@tanstack/react-query";
 import clsx from "clsx";
 
@@ -53,16 +49,7 @@
   const queryClient = useQueryClient();
   const [selectedVehicleId, setSelectedVehicleId] = useState<number | null>(null);
   const [selectedView, setSelectedView] = useState<string | null>(null);
-<<<<<<< HEAD
   const [feedback, setFeedback] = useState<Feedback | null>(null);
-=======
-  const [feedback, setFeedback] = useState<{ type: "success" | "error"; text: string } | null>(
-    null
-  );
-  const [isCreatingVehicle, setIsCreatingVehicle] = useState(false);
-  const [vehicleName, setVehicleName] = useState("");
-  const [vehicleViews, setVehicleViews] = useState("");
->>>>>>> 68e082ad
 
   const {
     data: vehicles = [],
@@ -112,11 +99,9 @@
     }
   });
 
-<<<<<<< HEAD
   const pushFeedback = (entry: Feedback) => {
     setFeedback(entry);
   };
-=======
   const createVehicle = useMutation({
     mutationFn: async ({ name, sizes }: VehicleFormValues) => {
       const response = await api.post<VehicleCategory>("/vehicle-inventory/categories/", {
@@ -143,7 +128,6 @@
       await queryClient.invalidateQueries({ queryKey: ["vehicle-categories"] });
     }
   });
->>>>>>> 68e082ad
 
   const selectedVehicle = useMemo(
     () => vehicles.find((vehicle) => vehicle.id === selectedVehicleId) ?? null,
