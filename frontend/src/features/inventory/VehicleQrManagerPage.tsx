import { useCallback, useEffect, useMemo, useState } from "react";
import { useMutation, useQuery, useQueryClient } from "@tanstack/react-query";
import { isAxiosError } from "axios";

import { api } from "../../lib/api";
import { getApiBaseUrl } from "../../lib/env";
import { resolveMediaUrl } from "../../lib/media";

interface VehicleItem {
  id: number;
  name: string;
  sku: string;
  category_id: number | null;
  documentation_url: string | null;
  tutorial_url: string | null;
  qr_token: string | null;
  image_url: string | null;
}

interface VehicleCategory {
  id: number;
  name: string;
}

interface ResourceDraft {
  documentation_url: string;
  tutorial_url: string;
}

export function VehicleQrManagerPage() {
  const queryClient = useQueryClient();
  const [search, setSearch] = useState("");
  const [sortBy, setSortBy] = useState<"vehicle" | "name">("vehicle");
  const [drafts, setDrafts] = useState<Record<number, ResourceDraft>>({});
  const [feedback, setFeedback] = useState<string | null>(null);

  const collator = useMemo(() => new Intl.Collator("fr", { sensitivity: "base" }), []);

  const { data: vehicles = [] } = useQuery({
    queryKey: ["vehicle-categories"],
    queryFn: async () => {
      const response = await api.get<VehicleCategory[]>("/vehicle-inventory/categories/");
      return response.data;
    }
  });

  const { data: items = [], isLoading, error } = useQuery({
    queryKey: ["vehicle-items"],
    queryFn: async () => {
      const response = await api.get<VehicleItem[]>("/vehicle-inventory/");
      return response.data;
    }
  });

  useEffect(() => {
    const nextDrafts: Record<number, ResourceDraft> = {};
    items.forEach((item) => {
      nextDrafts[item.id] = {
        documentation_url: item.documentation_url ?? "",
        tutorial_url: item.tutorial_url ?? ""
      };
    });
    setDrafts(nextDrafts);
  }, [items]);

  const vehicleLookup = useMemo(() => {
    const map = new Map<number, string>();
    vehicles.forEach((vehicle) => map.set(vehicle.id, vehicle.name));
    return map;
  }, [vehicles]);

  const getVehicleName = useCallback(
    (item: VehicleItem) => {
      if (!item.category_id) return "Sans véhicule";
      return vehicleLookup.get(item.category_id) ?? "Sans véhicule";
    },
    [vehicleLookup]
  );

  const filteredItems = useMemo(() => {
    const term = search.trim().toLowerCase();
    if (!term) return items;
    return items.filter((item) => {
      const vehicleName = getVehicleName(item);
      return (
        item.name.toLowerCase().includes(term) ||
        item.sku.toLowerCase().includes(term) ||
        vehicleName.toLowerCase().includes(term)
      );
    });
  }, [getVehicleName, items, search]);

  const sortedItems = useMemo(() => {
    const itemsToSort = [...filteredItems];
    itemsToSort.sort((a, b) => {
      const vehicleA = getVehicleName(a);
      const vehicleB = getVehicleName(b);

      if (sortBy === "vehicle") {
        const byVehicle = collator.compare(vehicleA, vehicleB);
        if (byVehicle !== 0) return byVehicle;
        return collator.compare(a.name, b.name);
      }

      const byName = collator.compare(a.name, b.name);
      if (byName !== 0) return byName;
      return collator.compare(vehicleA, vehicleB);
    });
    return itemsToSort;
  }, [collator, filteredItems, getVehicleName, sortBy]);

  const updateResources = useMutation({
    mutationFn: async (payload: { itemId: number; documentation_url: string; tutorial_url: string }) => {
      await api.put(`/vehicle-inventory/${payload.itemId}`, {
        documentation_url: payload.documentation_url || null,
        tutorial_url: payload.tutorial_url || null
      });
    },
    onSuccess: async () => {
      setFeedback("Liens mis à jour avec succès.");
      await queryClient.invalidateQueries({ queryKey: ["vehicle-items"] });
    },
    onError: (mutationError) => {
      let message = "Impossible d'enregistrer les liens pour cet article.";
      if (isAxiosError(mutationError)) {
        const detail = mutationError.response?.data?.detail;
        if (typeof detail === "string" && detail.trim().length > 0) {
          message = detail;
        }
      }
      setFeedback(message);
    }
  });

  const downloadQr = useMutation({
    mutationFn: async (payload: { itemId: number; regenerate: boolean }) => {
      const response = await api.get(`/vehicle-inventory/${payload.itemId}/qr-code`, {
        responseType: "blob",
        params: { regenerate: payload.regenerate }
      });
      const blobUrl = window.URL.createObjectURL(response.data);
      const link = document.createElement("a");
      link.href = blobUrl;
      link.download = `vehicule-${payload.itemId}-qr.png`;
      link.click();
      window.URL.revokeObjectURL(blobUrl);
      return response.headers["x-vehicle-qr-token"] as string | undefined;
    },
    onSuccess: async (token) => {
      if (token) {
        await queryClient.invalidateQueries({ queryKey: ["vehicle-items"] });
      }
    },
    onError: (mutationError) => {
      let message = "Échec de la génération du QR code.";
      if (isAxiosError(mutationError)) {
        const detail = mutationError.response?.data?.detail;
        if (typeof detail === "string" && detail.trim().length > 0) {
          message = detail;
        }
      }
      setFeedback(message);
    }
  });

  const handleUpdateDraft = (itemId: number, field: keyof ResourceDraft, value: string) => {
    setDrafts((previous) => ({
      ...previous,
      [itemId]: {
        ...previous[itemId],
        [field]: value
      }
    }));
  };

  const handleSave = (itemId: number) => {
    const draft = drafts[itemId];
    if (!draft) return;
    updateResources.mutate({
      itemId,
      documentation_url: draft.documentation_url,
      tutorial_url: draft.tutorial_url
    });
  };

  const buildShareUrl = (item: VehicleItem) => {
<<<<<<< HEAD
    if (!item.qr_token) return null;
    return `${getApiBaseUrl()}/vehicle-inventory/public/${item.qr_token}/page`;
=======
    if (!item.category_id || !item.qr_token) return null;
    return `${API_BASE_URL}/vehicle-inventory/public/${item.qr_token}/page`;
>>>>>>> e62bd3e4
  };

  return (
    <div className="space-y-6 p-6">
      <div className="flex flex-col gap-3 md:flex-row md:items-center md:justify-between">
        <div>
          <h1 className="text-2xl font-semibold text-slate-900 dark:text-white">QR codes véhicules</h1>
          <p className="text-sm text-slate-600 dark:text-slate-300">
            Gérez les liens publics associés au matériel véhicule et exportez un QR code prêt à être affiché.
          </p>
        </div>
        <div className="flex w-full flex-col gap-2 sm:flex-row sm:items-center sm:justify-end">
          <input
            type="search"
            value={search}
            onChange={(event) => setSearch(event.target.value)}
            placeholder="Rechercher par nom, référence ou véhicule"
            className="w-full rounded-lg border border-slate-300 bg-white px-3 py-2 text-sm text-slate-900 shadow-sm focus:border-indigo-500 focus:outline-none dark:border-slate-700 dark:bg-slate-900 dark:text-slate-100 sm:max-w-sm"
          />
          <label className="flex items-center gap-2 text-sm font-medium text-slate-700 dark:text-slate-200">
            <span className="whitespace-nowrap">Trier par</span>
            <select
              value={sortBy}
              onChange={(event) => setSortBy(event.target.value as typeof sortBy)}
              className="rounded-lg border border-slate-300 bg-white px-3 py-2 text-sm text-slate-900 shadow-sm focus:border-indigo-500 focus:outline-none dark:border-slate-700 dark:bg-slate-900 dark:text-slate-100"
            >
              <option value="vehicle">Véhicule (A → Z)</option>
              <option value="name">Nom du matériel</option>
            </select>
          </label>
        </div>
      </div>

      {feedback && (
        <p className="rounded-lg border border-slate-200 bg-slate-50 px-3 py-2 text-sm text-slate-700 shadow-sm dark:border-slate-700 dark:bg-slate-900 dark:text-slate-200">
          {feedback}
        </p>
      )}

      {error && (
        <p className="rounded-lg bg-rose-50 px-3 py-2 text-sm text-rose-700 dark:bg-rose-950 dark:text-rose-200">
          Impossible de charger les données de l'inventaire.
        </p>
      )}

      {isLoading ? (
        <p className="text-sm text-slate-500 dark:text-slate-400">Chargement...</p>
      ) : sortedItems.length === 0 ? (
        <p className="text-sm text-slate-500 dark:text-slate-400">
          Aucun matériel véhicule ne correspond à votre recherche.
        </p>
      ) : (
        <div className="grid gap-4 md:grid-cols-2 xl:grid-cols-3">
          {sortedItems.map((item) => {
            const draft = drafts[item.id] ?? { documentation_url: "", tutorial_url: "" };
            const shareUrl = buildShareUrl(item);
            const vehicleName = getVehicleName(item);
            const cover = resolveMediaUrl(item.image_url);
            const hasVehicle = Boolean(item.category_id);
            return (
              <article
                key={item.id}
                className="flex flex-col gap-3 rounded-xl border border-slate-200 bg-white p-4 shadow-sm dark:border-slate-800 dark:bg-slate-900"
              >
                <div className="flex items-start gap-3">
                  <div className="h-16 w-16 overflow-hidden rounded-lg bg-slate-100 dark:bg-slate-800">
                    {cover ? (
                      <img src={cover} alt={item.name} className="h-full w-full object-cover" />
                    ) : (
                      <div className="flex h-full w-full items-center justify-center text-xs text-slate-400">Aucune image</div>
                    )}
                  </div>
                  <div className="flex-1">
                    <p className="text-xs uppercase tracking-wide text-slate-500 dark:text-slate-400">{vehicleName}</p>
                    <h2 className="text-base font-semibold text-slate-900 dark:text-white">{item.name}</h2>
                    <p className="text-xs text-slate-500 dark:text-slate-400">Réf. {item.sku}</p>
                  </div>
                </div>

                <label className="text-sm font-semibold text-slate-700 dark:text-slate-200">
                  Documentation
                  <input
                    type="url"
                    value={draft.documentation_url}
                    onChange={(event) => handleUpdateDraft(item.id, "documentation_url", event.target.value)}
                    placeholder="https://..."
                    className="mt-1 w-full rounded-lg border border-slate-300 bg-white px-3 py-2 text-sm text-slate-900 focus:border-indigo-500 focus:outline-none dark:border-slate-700 dark:bg-slate-950 dark:text-slate-100"
                  />
                </label>

                <label className="text-sm font-semibold text-slate-700 dark:text-slate-200">
                  Tutoriel
                  <input
                    type="url"
                    value={draft.tutorial_url}
                    onChange={(event) => handleUpdateDraft(item.id, "tutorial_url", event.target.value)}
                    placeholder="https://..."
                    className="mt-1 w-full rounded-lg border border-slate-300 bg-white px-3 py-2 text-sm text-slate-900 focus:border-indigo-500 focus:outline-none dark:border-slate-700 dark:bg-slate-950 dark:text-slate-100"
                  />
                </label>

                <div className="flex flex-wrap items-center gap-2 text-xs text-slate-500 dark:text-slate-400">
                  <button
                    type="button"
                    onClick={() => handleSave(item.id)}
                    disabled={updateResources.isPending}
                    className="inline-flex items-center gap-2 rounded-md bg-indigo-500 px-3 py-2 text-xs font-semibold text-white shadow hover:bg-indigo-400 disabled:cursor-not-allowed disabled:opacity-60"
                  >
                    {updateResources.isPending ? "Enregistrement..." : "Enregistrer les liens"}
                  </button>
                  {hasVehicle ? (
                    <>
                      <button
                        type="button"
                        onClick={() => downloadQr.mutate({ itemId: item.id, regenerate: false })}
                        className="inline-flex items-center gap-2 rounded-md border border-slate-300 px-3 py-2 text-xs font-semibold text-slate-700 transition hover:bg-slate-100 dark:border-slate-700 dark:text-slate-200 dark:hover:bg-slate-800"
                      >
                        Télécharger le QR
                      </button>
                      <button
                        type="button"
                        onClick={() => downloadQr.mutate({ itemId: item.id, regenerate: true })}
                        className="inline-flex items-center gap-2 rounded-md border border-amber-300 px-3 py-2 text-xs font-semibold text-amber-700 transition hover:bg-amber-50 dark:border-amber-400/60 dark:text-amber-200 dark:hover:bg-amber-500/10"
                      >
                        Régénérer le lien
                      </button>
                      {shareUrl ? (
                        <button
                          type="button"
                          onClick={async () => {
                            try {
                              await navigator.clipboard.writeText(shareUrl);
                              setFeedback("Lien copié dans le presse-papiers.");
                            } catch (clipError) {
                              setFeedback("Impossible de copier le lien.");
                            }
                          }}
                          className="inline-flex items-center gap-2 rounded-md border border-slate-300 px-3 py-2 text-xs font-semibold text-slate-700 transition hover:bg-slate-100 dark:border-slate-700 dark:text-slate-200 dark:hover:bg-slate-800"
                        >
                          Copier le lien
                        </button>
                      ) : (
                        <span className="text-xs text-amber-600 dark:text-amber-300">
                          Le QR sera disponible après la première génération.
                        </span>
                      )}
                    </>
                  ) : (
                    <span className="text-xs text-amber-600 dark:text-amber-300">
                      Affectez ce matériel à un véhicule pour générer un QR code.
                    </span>
                  )}
                </div>
              </article>
            );
          })}
        </div>
      )}
    </div>
  );
}<|MERGE_RESOLUTION|>--- conflicted
+++ resolved
@@ -184,13 +184,8 @@
   };
 
   const buildShareUrl = (item: VehicleItem) => {
-<<<<<<< HEAD
     if (!item.qr_token) return null;
     return `${getApiBaseUrl()}/vehicle-inventory/public/${item.qr_token}/page`;
-=======
-    if (!item.category_id || !item.qr_token) return null;
-    return `${API_BASE_URL}/vehicle-inventory/public/${item.qr_token}/page`;
->>>>>>> e62bd3e4
   };
 
   return (
